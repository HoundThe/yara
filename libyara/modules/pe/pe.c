/*
Copyright (c) 2014. The YARA Authors. All Rights Reserved.

Redistribution and use in source and binary forms, with or without modification,
are permitted provided that the following conditions are met:

1. Redistributions of source code must retain the above copyright notice, this
list of conditions and the following disclaimer.

2. Redistributions in binary form must reproduce the above copyright notice,
this list of conditions and the following disclaimer in the documentation and/or
other materials provided with the distribution.

3. Neither the name of the copyright holder nor the names of its contributors
may be used to endorse or promote products derived from this software without
specific prior written permission.

THIS SOFTWARE IS PROVIDED BY THE COPYRIGHT HOLDERS AND CONTRIBUTORS "AS IS" AND
ANY EXPRESS OR IMPLIED WARRANTIES, INCLUDING, BUT NOT LIMITED TO, THE IMPLIED
WARRANTIES OF MERCHANTABILITY AND FITNESS FOR A PARTICULAR PURPOSE ARE
DISCLAIMED. IN NO EVENT SHALL THE COPYRIGHT HOLDER OR CONTRIBUTORS BE LIABLE FOR
ANY DIRECT, INDIRECT, INCIDENTAL, SPECIAL, EXEMPLARY, OR CONSEQUENTIAL DAMAGES
(INCLUDING, BUT NOT LIMITED TO, PROCUREMENT OF SUBSTITUTE GOODS OR SERVICES;
LOSS OF USE, DATA, OR PROFITS; OR BUSINESS INTERRUPTION) HOWEVER CAUSED AND ON
ANY THEORY OF LIABILITY, WHETHER IN CONTRACT, STRICT LIABILITY, OR TORT
(INCLUDING NEGLIGENCE OR OTHERWISE) ARISING IN ANY WAY OUT OF THE USE OF THIS
SOFTWARE, EVEN IF ADVISED OF THE POSSIBILITY OF SUCH DAMAGE.
*/

#include <ctype.h>
#include <stdio.h>
#include <time.h>

#include "../crypto.h"
#if defined(HAVE_LIBCRYPTO)
#include <authenticode-parser/authenticode.h>
#include <openssl/evp.h>
#endif

#include <yara/dotnet.h>
#include <yara/endian.h>
#include <yara/mem.h>
#include <yara/modules.h>
#include <yara/pe.h>
#include <yara/pe_utils.h>
#include <yara/strutils.h>
#include <yara/utils.h>

#define MODULE_NAME pe

#define IMPORT_STANDARD 1
#define IMPORT_DELAYED  2
#define IMPORT_ANY      (~0)

// http://msdn.microsoft.com/en-us/library/ms648009(v=vs.85).aspx
#define RESOURCE_TYPE_CURSOR       1
#define RESOURCE_TYPE_BITMAP       2
#define RESOURCE_TYPE_ICON         3
#define RESOURCE_TYPE_MENU         4
#define RESOURCE_TYPE_DIALOG       5
#define RESOURCE_TYPE_STRING       6
#define RESOURCE_TYPE_FONTDIR      7
#define RESOURCE_TYPE_FONT         8
#define RESOURCE_TYPE_ACCELERATOR  9
#define RESOURCE_TYPE_RCDATA       10
#define RESOURCE_TYPE_MESSAGETABLE 11
#define RESOURCE_TYPE_GROUP_CURSOR \
  12  // MAKEINTRESOURCE((ULONG_PTR)(RT_CURSOR) + 11)
#define RESOURCE_TYPE_GROUP_ICON \
  14  // MAKEINTRESOURCE((ULONG_PTR)(RT_ICON) + 11)
#define RESOURCE_TYPE_VERSION    16
#define RESOURCE_TYPE_DLGINCLUDE 17
#define RESOURCE_TYPE_PLUGPLAY   19
#define RESOURCE_TYPE_VXD        20
#define RESOURCE_TYPE_ANICURSOR  21
#define RESOURCE_TYPE_ANIICON    22
#define RESOURCE_TYPE_HTML       23
#define RESOURCE_TYPE_MANIFEST   24

#define RESOURCE_CALLBACK_CONTINUE 0
#define RESOURCE_CALLBACK_ABORT    1

#define RESOURCE_ITERATOR_FINISHED 0
#define RESOURCE_ITERATOR_ABORTED  1

#define MAX_PE_IMPORTS         16384
#define MAX_PE_EXPORTS         8192
#define MAX_EXPORT_NAME_LENGTH 512
#define MAX_RESOURCES          65536

#define IS_RESOURCE_SUBDIRECTORY(entry) \
  (yr_le32toh((entry)->OffsetToData) & 0x80000000)

#define RESOURCE_OFFSET(entry) (yr_le32toh((entry)->OffsetToData) & 0x7FFFFFFF)

typedef int (*RESOURCE_CALLBACK_FUNC)(
    PIMAGE_RESOURCE_DATA_ENTRY rsrc_data,
    int rsrc_type,
    int rsrc_id,
    int rsrc_language,
    const IMAGE_RESOURCE_DIR_STRING_U* type_string,
    const IMAGE_RESOURCE_DIR_STRING_U* name_string,
    const IMAGE_RESOURCE_DIR_STRING_U* lang_string,
    void* cb_data);

static size_t available_space(PE* pe, void* pointer)
{
  if ((uint8_t*) pointer < pe->data)
    return 0;

  if ((uint8_t*) pointer >= pe->data + pe->data_size)
    return 0;

  return pe->data + pe->data_size - (uint8_t*) pointer;
}

static int wide_string_fits_in_pe(PE* pe, char* data)
{
  size_t i = 0;
  size_t space_left = available_space(pe, data);

  while (space_left >= 2)
  {
    if (data[i] == 0 && data[i + 1] == 0)
      return 1;
    space_left -= 2;
    i += 2;
  }

  return 0;
}

// Parse the rich signature.
// http://www.ntcore.com/files/richsign.htm

static void pe_parse_rich_signature(PE* pe, uint64_t base_address)
{
  PIMAGE_DOS_HEADER mz_header;
  PRICH_SIGNATURE rich_signature = NULL;

  DWORD* rich_ptr = NULL;
  BYTE* raw_data = NULL;
  BYTE* clear_data = NULL;
  DWORD* p = NULL;
  uint32_t nthdr_offset = 0;
  uint32_t key = 0;
  size_t rich_len = 0;

  if (pe->data_size < sizeof(IMAGE_DOS_HEADER))
    return;

  mz_header = (PIMAGE_DOS_HEADER) pe->data;

  if (yr_le16toh(mz_header->e_magic) != IMAGE_DOS_SIGNATURE)
    return;

  // To find the Rich marker we start at the NT header and work backwards, so
  // make sure we have at least enough data to get to the NT header.
  nthdr_offset = yr_le32toh(mz_header->e_lfanew);
  if (nthdr_offset > pe->data_size + sizeof(uint32_t) || nthdr_offset < 4)
    return;

  // Most files have the Rich header at offset 0x80, but that is not always
  // true. 582ce3eea9c97d5e89f7d83953a6d518b16770e635a19a456c0225449c6967a4 is
  // one sample which has a Rich header starting at offset 0x200. To properly
  // find the Rich header we need to start at the NT header and work backwards.
  p = (DWORD*) (pe->data + nthdr_offset - 4);

  while (p >= (DWORD*) (pe->data + sizeof(IMAGE_DOS_HEADER)))
  {
    if (yr_le32toh(*p) == RICH_RICH)
    {
      // The XOR key is the dword following the Rich value. We  use this to find
      // DanS header only.
      key = *(p + 1);
      rich_ptr = p;
      --p;
      break;
    }

    // The NT header is 8 byte aligned so we can move back in 4 byte increments.
    --p;
  }

  // If we haven't found a key we can skip processing the rest.
  if (key == 0)
    return;

  // If we have found the key we need to now find the start (DanS).
  while (p >= (DWORD*) (pe->data + sizeof(IMAGE_DOS_HEADER)))
  {
    if (yr_le32toh((*(p) ^ key)) == RICH_DANS)
    {
      rich_signature = (PRICH_SIGNATURE) p;
      break;
    }

    --p;
  }

  if (rich_signature == NULL)
    return;

  // The three key values must all be equal and the first dword
  // XORs to "DanS". Then walk the buffer looking for "Rich" which marks the
  // end. Technically the XOR key should be right after "Rich" but it's not
  // important.

  if (yr_le32toh(rich_signature->key1) != yr_le32toh(rich_signature->key2) ||
      yr_le32toh(rich_signature->key2) != yr_le32toh(rich_signature->key3) ||
      (yr_le32toh(rich_signature->dans) ^ yr_le32toh(rich_signature->key1)) !=
          RICH_DANS)
  {
    return;
  }

  // Multiple by 4 because we are counting in DWORDs.
  rich_len = (rich_ptr - (DWORD*) rich_signature) * 4;
  raw_data = (BYTE*) yr_malloc(rich_len);

  if (!raw_data)
    return;

  memcpy(raw_data, rich_signature, rich_len);

  set_integer(
      base_address + ((uint8_t*) rich_signature - pe->data),
      pe->object,
      "rich_signature.offset");

  set_integer(rich_len, pe->object, "rich_signature.length");

  set_integer(
      yr_le32toh(rich_signature->key1), pe->object, "rich_signature.key");

  clear_data = (BYTE*) yr_malloc(rich_len);

  if (!clear_data)
  {
    yr_free(raw_data);
    return;
  }

  // Copy the entire block here to be XORed.
  memcpy(clear_data, raw_data, rich_len);

  for (rich_ptr = (DWORD*) clear_data;
       rich_ptr < (DWORD*) (clear_data + rich_len);
       rich_ptr++)
  {
    *rich_ptr ^= rich_signature->key1;
  }

  set_sized_string(
      (char*) raw_data, rich_len, pe->object, "rich_signature.raw_data");

  set_sized_string(
      (char*) clear_data, rich_len, pe->object, "rich_signature.clear_data");

  yr_free(raw_data);
  yr_free(clear_data);
}

static void pe_parse_debug_directory(PE* pe)
{
  PIMAGE_DATA_DIRECTORY data_dir;
  PIMAGE_DEBUG_DIRECTORY debug_dir;
  int64_t debug_dir_offset;
  int i, dcount;
  size_t pdb_path_len;
  char* pdb_path = NULL;

  data_dir = pe_get_directory_entry(pe, IMAGE_DIRECTORY_ENTRY_DEBUG);

  if (data_dir == NULL)
    return;

  if (yr_le32toh(data_dir->Size) == 0)
    return;

  if (yr_le32toh(data_dir->Size) % sizeof(IMAGE_DEBUG_DIRECTORY) != 0)
    return;

  if (yr_le32toh(data_dir->VirtualAddress) == 0)
    return;

  debug_dir_offset = pe_rva_to_offset(pe, yr_le32toh(data_dir->VirtualAddress));

  if (debug_dir_offset < 0)
    return;

  dcount = yr_le32toh(data_dir->Size) / sizeof(IMAGE_DEBUG_DIRECTORY);

  for (i = 0; i < dcount; i++)
  {
    int64_t pcv_hdr_offset = 0;

    debug_dir =
        (PIMAGE_DEBUG_DIRECTORY) (pe->data + debug_dir_offset + i * sizeof(IMAGE_DEBUG_DIRECTORY));

    if (!struct_fits_in_pe(pe, debug_dir, IMAGE_DEBUG_DIRECTORY))
      break;

    if (yr_le32toh(debug_dir->Type) != IMAGE_DEBUG_TYPE_CODEVIEW)
      continue;

    // The debug info offset may be present either as RVA or as raw offset
    // Sample: 0249e00b6d46bee5a17096559f18e671cd0ceee36373e8708f614a9a6c7c079e
    if (debug_dir->AddressOfRawData != 0)
    {
      pcv_hdr_offset = pe_rva_to_offset(
          pe, yr_le32toh(debug_dir->AddressOfRawData));
    }

    // Give it chance to read it from the RAW offset
    // Sample: 735f72b3fcd72789f01e923c9de2a9ab5b5ffbece23633da81d976ad0ad159e3
    if (pcv_hdr_offset <= 0 && debug_dir->PointerToRawData != 0)
    {
      pcv_hdr_offset = yr_le32toh(debug_dir->PointerToRawData);
    }

    if (pcv_hdr_offset <= 0)
      continue;

    PCV_HEADER cv_hdr = (PCV_HEADER) (pe->data + pcv_hdr_offset);

    if (!struct_fits_in_pe(pe, cv_hdr, CV_HEADER))
      continue;

    if (yr_le32toh(cv_hdr->dwSignature) == CVINFO_PDB20_CVSIGNATURE)
    {
      PCV_INFO_PDB20 pdb20 = (PCV_INFO_PDB20) cv_hdr;

      if (struct_fits_in_pe(pe, pdb20, CV_INFO_PDB20))
        pdb_path = (char*) (pdb20->PdbFileName);
    }
    else if (yr_le32toh(cv_hdr->dwSignature) == CVINFO_PDB70_CVSIGNATURE)
    {
      PCV_INFO_PDB70 pdb70 = (PCV_INFO_PDB70) cv_hdr;

      if (struct_fits_in_pe(pe, pdb70, CV_INFO_PDB70))
        pdb_path = (char*) (pdb70->PdbFileName);
    }
    else if (yr_le32toh(cv_hdr->dwSignature) == CODEVIEW_SIGNATURE_MTOC)
    {
      PMTOC_ENTRY mtoc = (PMTOC_ENTRY) cv_hdr;

      if (struct_fits_in_pe(pe, mtoc, MTOC_ENTRY))
        pdb_path = (char*) (mtoc->PdbFileName);
    }

    if (pdb_path != NULL)
    {
      pdb_path_len = strnlen(
          pdb_path, yr_min(available_space(pe, pdb_path), MAX_PATH));

      if (pdb_path_len > 0 && pdb_path_len < MAX_PATH)
      {
        set_sized_string(pdb_path, pdb_path_len, pe->object, "pdb_path");
        break;
      }
    }
  }
}

// Return a pointer to the resource directory string or NULL.
// The callback function will parse this and call set_sized_string().
// The pointer is guaranteed to have enough space to contain the entire string.

static const PIMAGE_RESOURCE_DIR_STRING_U parse_resource_name(
    PE* pe,
    const uint8_t* rsrc_data,
    PIMAGE_RESOURCE_DIRECTORY_ENTRY entry)
{
  // If high bit is set it is an offset relative to rsrc_data, which contains
  // a resource directory string.

  if (yr_le32toh(entry->Name) & 0x80000000)
  {
    const PIMAGE_RESOURCE_DIR_STRING_U pNameString =
        (PIMAGE_RESOURCE_DIR_STRING_U) (rsrc_data + (yr_le32toh(entry->Name) & 0x7FFFFFFF));

    // A resource directory string is 2 bytes for the length and then a variable
    // length Unicode string. Make sure we have at least 2 bytes.

    if (!fits_in_pe(pe, pNameString, 2))
      return NULL;

    // Move past the length and make sure we have enough bytes for the string.
    if (!fits_in_pe(
            pe, pNameString, sizeof(uint16_t) + pNameString->Length * 2))
      return NULL;

    return pNameString;
  }

  return NULL;
}

static int _pe_iterate_resources(
    PE* pe,
    PIMAGE_RESOURCE_DIRECTORY resource_dir,
    const uint8_t* rsrc_data,
    int rsrc_tree_level,
    int* type,
    int* id,
    int* language,
    const IMAGE_RESOURCE_DIR_STRING_U* type_string,
    const IMAGE_RESOURCE_DIR_STRING_U* name_string,
    const IMAGE_RESOURCE_DIR_STRING_U* lang_string,
    RESOURCE_CALLBACK_FUNC callback,
    void* callback_data)
{
  int i, result = RESOURCE_ITERATOR_FINISHED;
  int total_entries;

  PIMAGE_RESOURCE_DIRECTORY_ENTRY entry;

  // A few sanity checks to avoid corrupt files

  if (yr_le32toh(resource_dir->Characteristics) != 0 ||
      yr_le16toh(resource_dir->NumberOfNamedEntries) > 32768 ||
      yr_le16toh(resource_dir->NumberOfIdEntries) > 32768)
  {
    return result;
  }

  total_entries = yr_le16toh(resource_dir->NumberOfNamedEntries) +
                  yr_le16toh(resource_dir->NumberOfIdEntries);

  // The first directory entry is just after the resource directory,
  // by incrementing resource_dir we skip sizeof(resource_dir) bytes
  // and get a pointer to the end of the resource directory.

  entry = (PIMAGE_RESOURCE_DIRECTORY_ENTRY) (resource_dir + 1);

  for (i = 0; i < total_entries; i++)
  {
    if (!struct_fits_in_pe(pe, entry, IMAGE_RESOURCE_DIRECTORY_ENTRY))
    {
      result = RESOURCE_ITERATOR_ABORTED;
      break;
    }

    switch (rsrc_tree_level)
    {
    case 0:
      *type = yr_le32toh(entry->Name);
      type_string = parse_resource_name(pe, rsrc_data, entry);
      break;
    case 1:
      *id = yr_le32toh(entry->Name);
      name_string = parse_resource_name(pe, rsrc_data, entry);
      break;
    case 2:
      *language = yr_le32toh(entry->Name);
      lang_string = parse_resource_name(pe, rsrc_data, entry);
      break;
    }

    if (IS_RESOURCE_SUBDIRECTORY(entry) && rsrc_tree_level < 2)
    {
      PIMAGE_RESOURCE_DIRECTORY directory =
          (PIMAGE_RESOURCE_DIRECTORY) (rsrc_data + RESOURCE_OFFSET(entry));

      if (struct_fits_in_pe(pe, directory, IMAGE_RESOURCE_DIRECTORY))
      {
        result = _pe_iterate_resources(
            pe,
            directory,
            rsrc_data,
            rsrc_tree_level + 1,
            type,
            id,
            language,
            type_string,
            name_string,
            lang_string,
            callback,
            callback_data);
      }
      else
      {
        result = RESOURCE_ITERATOR_ABORTED;
      }
    }
    else
    {
      PIMAGE_RESOURCE_DATA_ENTRY data_entry =
          (PIMAGE_RESOURCE_DATA_ENTRY) (rsrc_data + RESOURCE_OFFSET(entry));

      if (struct_fits_in_pe(pe, data_entry, IMAGE_RESOURCE_DATA_ENTRY))
      {
        if (callback(
                data_entry,
                *type,
                *id,
                *language,
                type_string,
                name_string,
                lang_string,
                callback_data) == RESOURCE_CALLBACK_ABORT)
        {
          result = RESOURCE_ITERATOR_ABORTED;
        }
      }
      else
      {
        result = RESOURCE_ITERATOR_ABORTED;
      }
    }

    if (result == RESOURCE_ITERATOR_ABORTED)
      break;

    entry++;
  }

  return result;
}

static int pe_iterate_resources(
    PE* pe,
    RESOURCE_CALLBACK_FUNC callback,
    void* callback_data)
{
  int64_t offset;

  int type = -1;
  int id = -1;
  int language = -1;

  IMAGE_RESOURCE_DIR_STRING_U* type_string = NULL;
  IMAGE_RESOURCE_DIR_STRING_U* name_string = NULL;
  IMAGE_RESOURCE_DIR_STRING_U* lang_string = NULL;

  PIMAGE_DATA_DIRECTORY directory = pe_get_directory_entry(
      pe, IMAGE_DIRECTORY_ENTRY_RESOURCE);

  if (directory == NULL)
    return 0;

  if (yr_le32toh(directory->VirtualAddress) != 0)
  {
    PIMAGE_RESOURCE_DIRECTORY rsrc_dir;

    offset = pe_rva_to_offset(pe, yr_le32toh(directory->VirtualAddress));

    if (offset < 0)
      return 0;

    rsrc_dir = (PIMAGE_RESOURCE_DIRECTORY) (pe->data + offset);

    if (struct_fits_in_pe(pe, rsrc_dir, IMAGE_RESOURCE_DIRECTORY))
    {
      set_integer(
          yr_le32toh(rsrc_dir->TimeDateStamp),
          pe->object,
          "resource_timestamp");

      set_integer(
          yr_le16toh(rsrc_dir->MajorVersion),
          pe->object,
          "resource_version.major");

      set_integer(
          yr_le16toh(rsrc_dir->MinorVersion),
          pe->object,
          "resource_version.minor");

      _pe_iterate_resources(
          pe,
          rsrc_dir,
          pe->data + offset,
          0,
          &type,
          &id,
          &language,
          type_string,
          name_string,
          lang_string,
          callback,
          callback_data);

      return 1;
    }
  }

  return 0;
}

// Align offset to a 32-bit boundary and add it to a pointer

#define ADD_OFFSET(ptr, offset) \
  (PVERSION_INFO)((uint8_t*) (ptr) + ((offset + 3) & ~3))

static void pe_parse_version_info(PIMAGE_RESOURCE_DATA_ENTRY rsrc_data, PE* pe)
{
  PVERSION_INFO version_info;

  int64_t version_info_offset = pe_rva_to_offset(
      pe, yr_le32toh(rsrc_data->OffsetToData));

  if (version_info_offset < 0)
    return;

  version_info = (PVERSION_INFO) (pe->data + version_info_offset);

  if (!struct_fits_in_pe(pe, version_info, VERSION_INFO))
    return;

  if (!fits_in_pe(pe, version_info->Key, sizeof("VS_VERSION_INFO") * 2))
    return;

  if (strcmp_w(version_info->Key, "VS_VERSION_INFO") != 0)
    return;

  version_info = ADD_OFFSET(version_info, sizeof(VERSION_INFO) + 86);

  while (fits_in_pe(pe, version_info->Key, sizeof("VarFileInfo") * 2) &&
         strcmp_w(version_info->Key, "VarFileInfo") == 0 &&
         yr_le16toh(version_info->Length) != 0)
  {
    version_info = ADD_OFFSET(version_info, yr_le16toh(version_info->Length));
  }

  while (fits_in_pe(pe, version_info->Key, sizeof("StringFileInfo") * 2) &&
         strcmp_w(version_info->Key, "StringFileInfo") == 0 &&
         yr_le16toh(version_info->Length) != 0)
  {
    PVERSION_INFO string_table = ADD_OFFSET(
        version_info, sizeof(VERSION_INFO) + 30);

    version_info = ADD_OFFSET(version_info, yr_le16toh(version_info->Length));

    while (struct_fits_in_pe(pe, string_table, VERSION_INFO) &&
           wide_string_fits_in_pe(pe, string_table->Key) &&
           yr_le16toh(string_table->Length) != 0 && string_table < version_info)
    {
      PVERSION_INFO string = ADD_OFFSET(
          string_table,
          sizeof(VERSION_INFO) + 2 * (strnlen_w(string_table->Key) + 1));

      string_table = ADD_OFFSET(string_table, yr_le16toh(string_table->Length));

      while (struct_fits_in_pe(pe, string, VERSION_INFO) &&
             wide_string_fits_in_pe(pe, string->Key) &&
             yr_le16toh(string->Length) != 0 && string < string_table)
      {
        char* string_value = (char*) ADD_OFFSET(
            string, sizeof(VERSION_INFO) + 2 * (strnlen_w(string->Key) + 1));

        if (wide_string_fits_in_pe(pe, string_value))
        {
          char key[64];
          char value[256];

          strlcpy_w(key, string->Key, sizeof(key));
          strlcpy_w(value, string_value, sizeof(value));

          // null terminator of string is not included in version value when
          // ValueLength is zero
          if (yr_le16toh(string->ValueLength) == 0)
            value[yr_le16toh(string->ValueLength)] = '\0';

          set_string(value, pe->object, "version_info[%s]", key);

          set_string(
              key, pe->object, "version_info_list[%i].key", pe->version_infos);

          set_string(
              value,
              pe->object,
              "version_info_list[%i].value",
              pe->version_infos);

          pe->version_infos += 1;
        }

        string = ADD_OFFSET(string, yr_le16toh(string->Length));
      }
    }
  }
}

static void pe_set_resource_string_or_id(
    IMAGE_RESOURCE_DIR_STRING_U* rsrc_string,
    int rsrc_int,
    const char* string_description,
    const char* int_description,
    PE* pe)
{
  if (rsrc_string)
  {
    // Multiply by 2 because it is a Unicode string.
    size_t length = rsrc_string->Length * 2;

    // Check if the whole string fits in the PE image.
    // If not, the name becomes UNDEFINED by default.
    if (fits_in_pe(pe, rsrc_string->NameString, length))
    {
      set_sized_string(
          (char*) rsrc_string->NameString,
          length,
          pe->object,
          string_description,
          pe->resources);
    }
  }
  else
  {
    set_integer(rsrc_int, pe->object, int_description, pe->resources);
  }
}

static int pe_collect_resources(
    PIMAGE_RESOURCE_DATA_ENTRY rsrc_data,
    int rsrc_type,
    int rsrc_id,
    int rsrc_language,
    IMAGE_RESOURCE_DIR_STRING_U* type_string,
    IMAGE_RESOURCE_DIR_STRING_U* name_string,
    IMAGE_RESOURCE_DIR_STRING_U* lang_string,
    PE* pe)
{
  // Don't collect too many resources.
  if (pe->resources > MAX_RESOURCES)
    return RESOURCE_CALLBACK_CONTINUE;

  set_integer(
      yr_le32toh(rsrc_data->OffsetToData),
      pe->object,
      "resources[%i].rva",
      pe->resources);

  int64_t offset = pe_rva_to_offset(pe, yr_le32toh(rsrc_data->OffsetToData));

  if (offset < 0)
    offset = YR_UNDEFINED;

  set_integer(offset, pe->object, "resources[%i].offset", pe->resources);

  set_integer(
      yr_le32toh(rsrc_data->Size),
      pe->object,
      "resources[%i].length",
      pe->resources);

  pe_set_resource_string_or_id(
      type_string,
      rsrc_type,
      "resources[%i].type_string",
      "resources[%i].type",
      pe);

  pe_set_resource_string_or_id(
      name_string,
      rsrc_id,
      "resources[%i].name_string",
      "resources[%i].id",
      pe);

  pe_set_resource_string_or_id(
      lang_string,
      rsrc_language,
      "resources[%i].language_string",
      "resources[%i].language",
      pe);

  // Resources we do extra parsing on
  if (rsrc_type == RESOURCE_TYPE_VERSION)
    pe_parse_version_info(rsrc_data, pe);

  pe->resources += 1;
  return RESOURCE_CALLBACK_CONTINUE;
}

static IMPORT_FUNCTION* pe_parse_import_descriptor(
    PE* pe,
    PIMAGE_IMPORT_DESCRIPTOR import_descriptor,
    char* dll_name,
    int* num_function_imports)
{
  IMPORT_FUNCTION* head = NULL;
  IMPORT_FUNCTION* tail = NULL;

  int64_t offset = pe_rva_to_offset(
      pe, yr_le32toh(import_descriptor->OriginalFirstThunk));

  // I've seen binaries where OriginalFirstThunk is zero. In this case
  // use FirstThunk.

  if (offset <= 0)
    offset = pe_rva_to_offset(pe, yr_le32toh(import_descriptor->FirstThunk));

  if (offset < 0)
    return NULL;

  if (IS_64BITS_PE(pe))
  {
    PIMAGE_THUNK_DATA64 thunks64 = (PIMAGE_THUNK_DATA64) (pe->data + offset);

    while (struct_fits_in_pe(pe, thunks64, IMAGE_THUNK_DATA64) &&
           yr_le64toh(thunks64->u1.Ordinal) != 0 &&
           *num_function_imports < MAX_PE_IMPORTS)
    {
      char* name = NULL;
      uint16_t ordinal = 0;
      uint8_t has_ordinal = 0;

      if (!(yr_le64toh(thunks64->u1.Ordinal) & IMAGE_ORDINAL_FLAG64))
      {
        // If imported by name
        offset = pe_rva_to_offset(pe, yr_le64toh(thunks64->u1.Function));

        if (offset >= 0)
        {
          PIMAGE_IMPORT_BY_NAME import =
              (PIMAGE_IMPORT_BY_NAME) (pe->data + offset);

          if (struct_fits_in_pe(pe, import, IMAGE_IMPORT_BY_NAME))
          {
            name = (char*) yr_strndup(
                (char*) import->Name,
                yr_min(available_space(pe, import->Name), 512));
          }
        }
      }
      else
      {
        // If imported by ordinal. Lookup the ordinal.
        name = ord_lookup(dll_name, yr_le64toh(thunks64->u1.Ordinal) & 0xFFFF);
        // Also store the ordinal.
        ordinal = yr_le64toh(thunks64->u1.Ordinal) & 0xFFFF;
        has_ordinal = 1;
      }

      if (name != NULL || has_ordinal == 1)
      {
        IMPORT_FUNCTION* imported_func = (IMPORT_FUNCTION*) yr_calloc(
            1, sizeof(IMPORT_FUNCTION));

        if (imported_func == NULL)
        {
          yr_free(name);
          continue;
        }

        imported_func->name = name;
        imported_func->ordinal = ordinal;
        imported_func->has_ordinal = has_ordinal;
        imported_func->next = NULL;

        if (head == NULL)
          head = imported_func;

        if (tail != NULL)
          tail->next = imported_func;

        tail = imported_func;
      }

      (*num_function_imports)++;
      thunks64++;
    }
  }
  else
  {
    PIMAGE_THUNK_DATA32 thunks32 = (PIMAGE_THUNK_DATA32) (pe->data + offset);

    while (struct_fits_in_pe(pe, thunks32, IMAGE_THUNK_DATA32) &&
           yr_le32toh(thunks32->u1.Ordinal) != 0 &&
           *num_function_imports < MAX_PE_IMPORTS)
    {
      char* name = NULL;
      uint16_t ordinal = 0;
      uint8_t has_ordinal = 0;

      if (!(yr_le32toh(thunks32->u1.Ordinal) & IMAGE_ORDINAL_FLAG32))
      {
        // If imported by name
        offset = pe_rva_to_offset(pe, yr_le32toh(thunks32->u1.Function));

        if (offset >= 0)
        {
          PIMAGE_IMPORT_BY_NAME import =
              (PIMAGE_IMPORT_BY_NAME) (pe->data + offset);

          if (struct_fits_in_pe(pe, import, IMAGE_IMPORT_BY_NAME))
          {
            name = (char*) yr_strndup(
                (char*) import->Name,
                yr_min(available_space(pe, import->Name), 512));
          }
        }
      }
      else
      {
        // If imported by ordinal. Lookup the ordinal.
        name = ord_lookup(dll_name, yr_le32toh(thunks32->u1.Ordinal) & 0xFFFF);
        // Also store the ordinal.
        ordinal = yr_le32toh(thunks32->u1.Ordinal) & 0xFFFF;
        has_ordinal = 1;
      }

      if (name != NULL || has_ordinal == 1)
      {
        IMPORT_FUNCTION* imported_func = (IMPORT_FUNCTION*) yr_calloc(
            1, sizeof(IMPORT_FUNCTION));

        if (imported_func == NULL)
        {
          yr_free(name);
          continue;
        }

        imported_func->name = name;
        imported_func->ordinal = ordinal;
        imported_func->has_ordinal = has_ordinal;
        imported_func->next = NULL;

        if (head == NULL)
          head = imported_func;

        if (tail != NULL)
          tail->next = imported_func;

        tail = imported_func;
      }

      (*num_function_imports)++;
      thunks32++;
    }
  }

  return head;
}

//
// In Windows PE files, any character including 0x20 and above is allowed.
// The only exceptions are characters that are invalid for file names in
// Windows, which are "*<>?|. While they still can be present in the import
// directory, such module can never be present in Windows, so we can treat them
// as invalid.
//
// Explicit: The above also applies to slash, backslash (these form a relative
// path in a subdirectory, which is allowed in the import directory) and colon
// (which forms a file name with an Alternate Data Stream "test:file.dll" - also
// allowed).
//
// Proof of concept: https://github.com/ladislav-zezula/ImportTest
//
// Samples
// -------
// f561d60bff4342e529b2c793e216b73a72e6256f90ab24c3cc460646371130ca (imports
// "test/file.dll")
// b7f7b8a001769eb0f9c36cb27626b62cabdca9a716a222066028fcd206244b40 (imports
// "test\file.dll")
// 94cfb8223132da0a76f9dfbd35a29ab78e5806651758650292ab9c7baf2c0bc2 (imports
// "test:file.dll")
// eb2e2c443840276afe095fff05a3a24c00e610ac0e020233d6cd7a0b0b340fb1 (the
// imported DLL)
//

static int pe_valid_dll_name(const char* dll_name, size_t n)
{
  const unsigned char* c = (const unsigned char*) dll_name;
  size_t l = 0;

  while (l < n && *c != '\0')
  {
    if (*c < ' ' || *c == '\"' || *c == '*' || *c == '<' || *c == '>' ||
        *c == '?' || *c == '|')
    {
      return false;
    }

    c++;
    l++;
  }

  return (l > 0 && l < n);
}

void pe_set_imports(
    PE* pe,
    IMPORTED_DLL* dll,
    const char* dll_name,
    const char* dll_number_of_functions,
    const char* fun_name,
    const char* fun_ordinal)
{
  int dll_cnt = 0;
  int fun_cnt = 0;

  for (; dll != NULL; dll = dll->next, dll_cnt++)
  {
    for (IMPORT_FUNCTION* func = dll->functions; func != NULL;
         func = func->next, fun_cnt++)
    {
      set_string(func->name, pe->object, fun_name, dll_cnt, fun_cnt);
      if (func->has_ordinal)
        set_integer(func->ordinal, pe->object, fun_ordinal, dll_cnt, fun_cnt);
      else
        set_integer(YR_UNDEFINED, pe->object, fun_ordinal, dll_cnt, fun_cnt);
    }
    set_string(dll->name, pe->object, dll_name, dll_cnt);
    set_integer(fun_cnt, pe->object, dll_number_of_functions, dll_cnt);
  }
}

//
// Walk the imports and collect relevant information. It is used in the
// "imports" function for comparison and in the "imphash" function for
// calculation.
//

static IMPORTED_DLL* pe_parse_imports(PE* pe)
{
  int64_t offset;
  int num_imports = 0;           // Number of imported DLLs
  int num_function_imports = 0;  // Total number of functions imported

  IMPORTED_DLL* head = NULL;
  IMPORTED_DLL* tail = NULL;

  PIMAGE_IMPORT_DESCRIPTOR imports;
  PIMAGE_DATA_DIRECTORY directory;

  // Default to 0 imports until we know there are any
  set_integer(0, pe->object, "number_of_imports");
  set_integer(0, pe->object, "number_of_imported_functions");

  directory = pe_get_directory_entry(pe, IMAGE_DIRECTORY_ENTRY_IMPORT);

  if (directory == NULL)
    return NULL;

  if (yr_le32toh(directory->VirtualAddress) == 0)
    return NULL;

  offset = pe_rva_to_offset(pe, yr_le32toh(directory->VirtualAddress));

  if (offset < 0)
    return NULL;

  imports = (PIMAGE_IMPORT_DESCRIPTOR) (pe->data + offset);

  while (struct_fits_in_pe(pe, imports, IMAGE_IMPORT_DESCRIPTOR) &&
         yr_le32toh(imports->Name) != 0 && num_imports < MAX_PE_IMPORTS)
  {
    int64_t offset = pe_rva_to_offset(pe, yr_le32toh(imports->Name));

    if (offset >= 0)
    {
      IMPORTED_DLL* imported_dll;

      char* dll_name = (char*) (pe->data + offset);

      if (!pe_valid_dll_name(dll_name, pe->data_size - (size_t) offset))
      {
        imports++;
        continue;
      }

      imported_dll = (IMPORTED_DLL*) yr_calloc(1, sizeof(IMPORTED_DLL));

      if (imported_dll != NULL)
      {
        IMPORT_FUNCTION* functions = pe_parse_import_descriptor(
            pe, imports, dll_name, &num_function_imports);

        if (functions != NULL)
        {
          imported_dll->name = yr_strdup(dll_name);
          ;
          imported_dll->functions = functions;
          imported_dll->next = NULL;

          if (head == NULL)
            head = imported_dll;

          if (tail != NULL)
            tail->next = imported_dll;

          tail = imported_dll;
        }
        else
        {
          yr_free(imported_dll);
        }
      }
    }

    num_imports++;
    imports++;
  }

  set_integer(num_imports, pe->object, "number_of_imports");
  set_integer(num_function_imports, pe->object, "number_of_imported_functions");
  pe_set_imports(
      pe,
      head,
      "import_details[%i].library_name",
      "import_details[%i].number_of_functions",
      "import_details[%i].functions[%i].name",
      "import_details[%i].functions[%i].ordinal");

  return head;
}

// Delay-import descriptors made by MS Visual C++ 6.0 have old format
// of delay import directory, where all entries are VAs (as opposite to RVAs
// from newer MS compilers). We convert the delay-import directory entries to
// RVAs by checking the lowest bit in the delay-import descriptor's Attributes
// value
uint64_t pe_normalize_delay_import_value(
    uint64_t image_base,
    uint64_t virtual_address)
{
  // Ignore zero items
  if (virtual_address != 0)
  {
    // Sample: 0fc4cb0620f95bdd624f2c78eea4d2b59594244c6671cf249526adf2f2cb71ec
    // Contains artificially created delay import directory with incorrect
    // values:
    //
    //  Attributes                      0x00000000 <-- Old MS delay import
    //  record, contains VAs NameRva                         0x004010e6
    //  ModuleHandleRva                 0x00000000
    //  DelayImportAddressTableRva      0x00001140 <-- WRONG! This is an RVA
    //  DelayImportNameTableRva         0x004010c0
    //  BoundDelayImportTableRva        0x00000000
    //  ...

    if (virtual_address > image_base)
    {
      virtual_address = virtual_address - image_base;
    }
  }

  return virtual_address;
}

int pe_is_termination_delay_import_entry(
    PIMAGE_DELAYLOAD_DESCRIPTOR importDescriptor)
{
  return (
      importDescriptor->Attributes.AllAttributes == 0 &&
      importDescriptor->DllNameRVA == 0 &&
      importDescriptor->ModuleHandleRVA == 0 &&
      importDescriptor->ImportAddressTableRVA == 0 &&
      importDescriptor->ImportNameTableRVA == 0 &&
      importDescriptor->BoundImportAddressTableRVA == 0 &&
      importDescriptor->UnloadInformationTableRVA == 0 &&
      importDescriptor->TimeDateStamp == 0);
}

char* pe_parse_delay_import_dll_name(PE* pe, uint64_t rva)
{
  const int64_t offset = pe_rva_to_offset(pe, rva);

  if (offset < 0)
    return NULL;

  char* dll_name = (char*) (pe->data + offset);

  if (!pe_valid_dll_name(dll_name, pe->data_size - (size_t) offset))
    return NULL;

  return yr_strdup(dll_name);
}

uint64_t pe_parse_delay_import_pointer(
    PE* pe,
    uint64_t pointerSize,
    uint64_t rva)
{
  const int64_t offset = pe_rva_to_offset(pe, rva);
  const uint8_t* data = pe->data + offset;

  if (!fits_in_pe(pe, data, pointerSize))
    return YR_UNDEFINED;

  if (IS_64BITS_PE(pe))
    return yr_le64toh(*(uint64_t*) data);
  else
    return yr_le32toh(*(uint32_t*) data);
}

static void* pe_parse_delayed_imports(PE* pe)
{
  int64_t offset;
  uint64_t num_imports = 0;           // Number of imported DLLs
  uint64_t num_function_imports = 0;  // Total number of functions imported
  uint64_t image_base = OptionalHeader(pe, ImageBase);
  uint64_t size_of_image = OptionalHeader(pe, SizeOfImage);
  uint64_t pointer_size = (IS_64BITS_PE(pe)) ? 8 : 4;
  uint64_t ordinal_mask = (IS_64BITS_PE(pe)) ? IMAGE_ORDINAL_FLAG64
                                             : IMAGE_ORDINAL_FLAG32;

  IMPORTED_DLL* head_dll = NULL;
  IMPORTED_DLL* tail_dll = NULL;

  IMPORT_FUNCTION* head_fun = NULL;
  IMPORT_FUNCTION* tail_fun = NULL;

  PIMAGE_DELAYLOAD_DESCRIPTOR import_descriptor = NULL;
  PIMAGE_DATA_DIRECTORY directory = NULL;

  // Default to 0 imports until we know there are any
  set_integer(0, pe->object, "number_of_delayed_imports");
  set_integer(0, pe->object, "number_of_delayed_imported_functions");

  directory = pe_get_directory_entry(pe, IMAGE_DIRECTORY_ENTRY_DELAY_IMPORT);

  if (directory == NULL)
    return NULL;

  if (yr_le32toh(directory->VirtualAddress) == 0)
    return NULL;

  offset = pe_rva_to_offset(pe, yr_le32toh(directory->VirtualAddress));

  if (offset < 0)
    return NULL;

  import_descriptor = (PIMAGE_DELAYLOAD_DESCRIPTOR) (pe->data + offset);

  for (; struct_fits_in_pe(pe, import_descriptor, IMAGE_DELAYLOAD_DESCRIPTOR);
       import_descriptor++)
  {
    // Check for the termination entry
    if (pe_is_termination_delay_import_entry(import_descriptor))
      break;

    DWORD Attributes = yr_le32toh(import_descriptor->Attributes.AllAttributes);
    DWORD DllNameRVA = yr_le32toh(import_descriptor->DllNameRVA);
    DWORD ModuleHandleRVA = yr_le32toh(import_descriptor->ModuleHandleRVA);
    DWORD ImportAddressTableRVA = yr_le32toh(
        import_descriptor->ImportAddressTableRVA);
    DWORD ImportNameTableRVA = yr_le32toh(
        import_descriptor->ImportNameTableRVA);
    DWORD BoundImportAddressTableRVA = yr_le32toh(
        import_descriptor->BoundImportAddressTableRVA);
    DWORD UnloadInformationTableRVA = yr_le32toh(
        import_descriptor->UnloadInformationTableRVA);

    // Valid delayed import entry starts either with 0 or 0x01.
    // We strict require one of the valid values here
    if (Attributes > 0x1)
      break;

    // Convert older (MS Visual C++ 6.0) delay-import descriptor to newer one.
    // These delay-import descriptors are distinguishable by lowest bit in
    // rec.Attributes to be zero. Sample:
    // 2775d97f8bdb3311ace960a42eee35dbec84b9d71a6abbacb26c14e83f5897e4
    if (!IS_64BITS_PE(pe) && !Attributes)
    {
      DllNameRVA = (DWORD) pe_normalize_delay_import_value(
          image_base, DllNameRVA);
      ModuleHandleRVA = (DWORD) pe_normalize_delay_import_value(
          image_base, ModuleHandleRVA);
      ImportAddressTableRVA = (DWORD) pe_normalize_delay_import_value(
          image_base, ImportAddressTableRVA);
      ImportNameTableRVA = (DWORD) pe_normalize_delay_import_value(
          image_base, ImportNameTableRVA);
      BoundImportAddressTableRVA = (DWORD) pe_normalize_delay_import_value(
          image_base, BoundImportAddressTableRVA);
      UnloadInformationTableRVA = (DWORD) pe_normalize_delay_import_value(
          image_base, UnloadInformationTableRVA);
    }

    // Stop on blatantly invalid delay import entries (old PELIB behavior)
    if (ImportNameTableRVA >= size_of_image ||
        ImportAddressTableRVA >= size_of_image ||
        DllNameRVA < sizeof(IMAGE_DOS_HEADER) ||
        ImportNameTableRVA < sizeof(IMAGE_DOS_HEADER))
      break;

    char* dll_name = pe_parse_delay_import_dll_name(pe, DllNameRVA);

    if (dll_name == NULL)
      continue;

    IMPORTED_DLL* imported_dll = (IMPORTED_DLL*) yr_calloc(
        1, sizeof(IMPORTED_DLL));

    if (imported_dll == NULL)
    {
      yr_free(dll_name);
      continue;
    }

    imported_dll->name = dll_name;
    imported_dll->next = NULL;
    imported_dll->functions = NULL;

    head_fun = tail_fun = NULL;

    uint64_t name_rva = ImportNameTableRVA;
    uint64_t func_rva = ImportAddressTableRVA;

    for (;;)
    {
      uint64_t nameAddress = pe_parse_delay_import_pointer(
          pe, pointer_size, name_rva);
      uint64_t funcAddress = pe_parse_delay_import_pointer(
          pe, pointer_size, func_rva);

      // Value of YR_UNDEFINED means that value is outside of pe->data
      if (nameAddress == YR_UNDEFINED || funcAddress == YR_UNDEFINED)
        break;

      // Value of zero means that this is the end of the bound import name table
      if (nameAddress == 0 || funcAddress == 0)
        break;

      IMPORT_FUNCTION* imported_func = (IMPORT_FUNCTION*) yr_malloc(
          sizeof(IMPORT_FUNCTION));

      if (imported_func == NULL)
        continue;

      imported_func->name = NULL;
      imported_func->has_ordinal = 0;
      imported_func->ordinal = 0;
      imported_func->next = NULL;

      // Check name address. It could be ordinal, VA or RVA
      if (!(nameAddress & ordinal_mask))
      {
        // Convert name address to RVA, if needed
        if (!Attributes)
          nameAddress = pe_normalize_delay_import_value(
              image_base, nameAddress);

        offset = pe_rva_to_offset(pe, nameAddress + sizeof(uint16_t));
        imported_func->name = (char*) yr_strndup(
            (char*) (pe->data + offset),
            yr_min(available_space(pe, (char*) (pe->data + offset)), 512));
      }
      else
      {
        // If imported by ordinal. Lookup the ordinal.
        imported_func->name = ord_lookup(
            dll_name, yr_le64toh(nameAddress) & 0xFFFF);
        // Also store the ordinal.
        imported_func->ordinal = yr_le64toh(nameAddress) & 0xFFFF;
        imported_func->has_ordinal = 1;
      }

      num_function_imports++;
      name_rva += pointer_size;
      func_rva += pointer_size;

      if (head_fun == NULL)
        head_fun = imported_func;

      if (tail_fun != NULL)
        tail_fun->next = imported_func;

      tail_fun = imported_func;
    }

    num_imports++;

    imported_dll->functions = head_fun;

    if (head_dll == NULL)
      head_dll = imported_dll;

    if (tail_dll != NULL)
      tail_dll->next = imported_dll;

    tail_dll = imported_dll;
  }

  set_integer(num_imports, pe->object, "number_of_delayed_imports");
  set_integer(
      num_function_imports, pe->object, "number_of_delayed_imported_functions");

  pe_set_imports(
      pe,
      head_dll,
      "delayed_import_details[%i].library_name",
      "delayed_import_details[%i].number_of_functions",
      "delayed_import_details[%i].functions[%i].name",
      "delayed_import_details[%i].functions[%i].ordinal");

  return head_dll;
}

//
// Walk the exports and collect relevant information. It is used in the
// "exports" function for comparison.
//

static void pe_parse_exports(PE* pe)
{
  PIMAGE_DATA_DIRECTORY directory;
  PIMAGE_EXPORT_DIRECTORY exports;

  int64_t offset;
  int64_t export_start;

  uint32_t i, j;
  uint32_t number_of_exports;
  uint32_t number_of_names;
  uint32_t ordinal_base;

  size_t export_size;
  size_t remaining;
  size_t name_len;

  uint32_t exp_sz = 0;
  DWORD* names = NULL;
  WORD* ordinals = NULL;
  DWORD* function_addrs = NULL;

  // If not a PE file, return YR_UNDEFINED

  if (pe == NULL)
    return;

  // Default to 0 exports until we know there are any
  set_integer(0, pe->object, "number_of_exports");

  directory = pe_get_directory_entry(pe, IMAGE_DIRECTORY_ENTRY_EXPORT);

  if (directory == NULL)
    return;

  if (yr_le32toh(directory->VirtualAddress) == 0)
    return;

  offset = pe_rva_to_offset(pe, yr_le32toh(directory->VirtualAddress));

  if (offset < 0)
    return;

  export_start = offset;
  export_size = yr_le32toh(directory->Size);

  exports = (PIMAGE_EXPORT_DIRECTORY) (pe->data + offset);

  if (!struct_fits_in_pe(pe, exports, IMAGE_EXPORT_DIRECTORY))
    return;

  number_of_exports = yr_min(
      yr_le32toh(exports->NumberOfFunctions), MAX_PE_EXPORTS);

  ordinal_base = yr_le32toh(exports->Base);

  set_integer(
      yr_le32toh(exports->TimeDateStamp), pe->object, "export_timestamp");

  offset = pe_rva_to_offset(pe, yr_le32toh(exports->Name));

  if (offset > 0)
  {
    remaining = pe->data_size - (size_t) offset;
    name_len = strnlen((char*) (pe->data + offset), remaining);
    set_sized_string(
        (char*) (pe->data + offset), name_len, pe->object, "dll_name");
  }

  if (number_of_exports * sizeof(DWORD) > pe->data_size - offset)
    return;

  if (yr_le32toh(exports->NumberOfNames) > 0)
  {
    offset = pe_rva_to_offset(pe, yr_le32toh(exports->AddressOfNames));

    if (offset < 0)
      return;

    if (yr_le32toh(exports->NumberOfNames) * sizeof(DWORD) >
        pe->data_size - offset)
      return;

    names = (DWORD*) (pe->data + offset);
  }

  offset = pe_rva_to_offset(pe, yr_le32toh(exports->AddressOfNameOrdinals));

  if (offset < 0)
    return;

  ordinals = (WORD*) (pe->data + offset);

  if (available_space(pe, ordinals) < sizeof(WORD) * number_of_exports)
    return;

  offset = pe_rva_to_offset(pe, yr_le32toh(exports->AddressOfFunctions));

  if (offset < 0)
    return;

  function_addrs = (DWORD*) (pe->data + offset);

  if (available_space(pe, function_addrs) < sizeof(DWORD) * number_of_exports)
    return;

  number_of_names = yr_min(
      yr_le32toh(yr_le32toh(exports->NumberOfNames)), number_of_exports);

  // Mapping out the exports is a bit janky. We start with the export address
  // array. The index from that array plus the ordinal base is the ordinal for
  // that export. To find the name we walk the ordinal array looking for a value
  // that matches our index. If one exists we look up the corresponding RVA from
  // the names array and follow it to get the name. If one does not exist then
  // the export has no name.
  //
  // Ordinal base: 5
  //                       0            1            2
  // Address array: [ 0x00000011 | 0x00000022 | 0x00000033 ]
  //                     0        1        2
  // Ordinal array: [ 0x0000 | 0x0002 | 0x0001 ]
  //                       0            1
  // Names array:   [ 0x00000044 | 0x00000055 ]
  //
  // The function at RVA 0x00000011 (index 0) has ordinal 5 (base + index). The
  // index can be found in position 0 in the ordinal array. Using 0 to index
  // into the name array gives us an RVA (0x00000044) which we can follow to get
  // the name.
  //
  // The function at RVA 0x00000022 (index 1) has ordinal 6 (base + index). The
  // index can be found in position 2 in the ordinal array. 2 is out of bounds
  // for the names array so this function is exported without a name.
  //
  // The function at RVA 0x00000033 (index 2) has ordinal 7 (base + index). The
  // index can be found in position 1 in the ordinal array. Using 1 to index
  // into the name array gives us an RVA (0x00000055) which we can follow to get
  // the name.
  //
  // If the RVA from the address array is within the export directory it is a
  // forwarder RVA and points to a NULL terminated ASCII string.

  for (i = 0; i < number_of_exports; i++)
  {
    set_integer(
        ordinal_base + i, pe->object, "export_details[%i].ordinal", exp_sz);

    // Don't check for a failure here since some packers make this an invalid
    // value.
    offset = pe_rva_to_offset(pe, yr_le32toh(function_addrs[i]));

    if (offset > export_start && offset < export_start + export_size)
    {
      remaining = pe->data_size - (size_t) offset;
      name_len = strnlen((char*) (pe->data + offset), remaining);

      set_sized_string(
          (char*) (pe->data + offset),
          yr_min(name_len, MAX_EXPORT_NAME_LENGTH),
          pe->object,
          "export_details[%i].forward_name",
          exp_sz);
    }
    else
    {
      set_integer(offset, pe->object, "export_details[%i].offset", exp_sz);
    }

    if (names != NULL)
    {
      for (j = 0; j < number_of_exports; j++)
      {
        if (yr_le16toh(ordinals[j]) == i && j < number_of_names)
        {
          offset = pe_rva_to_offset(pe, yr_le32toh(names[j]));

          if (offset > 0)
          {
            remaining = pe->data_size - (size_t) offset;
            name_len = strnlen((char*) (pe->data + offset), remaining);

            set_sized_string(
                (char*) (pe->data + offset),
                yr_min(name_len, MAX_EXPORT_NAME_LENGTH),
                pe->object,
                "export_details[%i].name",
                exp_sz);
          }
          break;
        }
      }
    }
    exp_sz++;
  }

  set_integer(exp_sz, pe->object, "number_of_exports");
}

// BoringSSL (https://boringssl.googlesource.com/boringssl/) doesn't support
// some features used in pe_parse_certificates, if you are using BoringSSL
// instead of OpenSSL you should define BORINGSSL for YARA to compile properly,
// but you won't have signature-related features in the PE module.
#if defined(HAVE_LIBCRYPTO) && !defined(BORINGSSL)

#define write_certificate(cert, pe, fmt, ...)                                  \
  do                                                                           \
  {                                                                            \
    char thumbprint_ascii[YR_SHA1_LEN * 2 + 1];                                \
    for (int j = 0; j < cert->sha1.len; ++j)                                   \
      sprintf(thumbprint_ascii + (j * 2), "%02x", cert->sha1.data[j]);         \
                                                                               \
    set_string(                                                                \
        (char*) thumbprint_ascii, pe->object, fmt ".thumbprint", __VA_ARGS__); \
                                                                               \
    set_string(cert->issuer, pe->object, fmt ".issuer", __VA_ARGS__);          \
    set_string(cert->subject, pe->object, fmt ".subject", __VA_ARGS__);        \
    /* Versions are zero based, so add one.  */                                \
    set_integer(cert->version + 1, pe->object, fmt ".version", __VA_ARGS__);   \
    set_string(cert->sig_alg, pe->object, fmt ".algorithm", __VA_ARGS__);      \
    set_string(                                                                \
        cert->sig_alg_oid, pe->object, fmt ".algorithm_oid", __VA_ARGS__);     \
    set_string(cert->serial, pe->object, fmt ".serial", __VA_ARGS__);          \
    set_integer(cert->not_before, pe->object, fmt ".not_before", __VA_ARGS__); \
    set_integer(cert->not_after, pe->object, fmt ".not_after", __VA_ARGS__);   \
  } while (0)

void _process_authenticode(
    PE* pe,
    AuthenticodeArray* auth_array,
    int* sig_count)
{
  if (!auth_array || !auth_array->count)
    return;

  /* If any signature will be valid -> file is correctly signed */
  bool signature_valid = false;

  for (size_t i = 0; i < auth_array->count; ++i)
  {
    const Authenticode* authenticode = auth_array->signatures[i];

    signature_valid = authenticode->verify_flags == AUTHENTICODE_VFY_VALID
                          ? true
                          : false;

    set_integer(
        signature_valid, pe->object, "signatures[%i].verified", *sig_count);

    set_string(
        authenticode->digest_alg,
        pe->object,
        "signatures[%i].digest_alg",
        *sig_count);

    if (authenticode->digest.data)
    {
      char* digest_ascii = yr_malloc(authenticode->digest.len * 2 + 1);
      for (int j = 0; j < authenticode->digest.len; ++j)
        sprintf(digest_ascii + (j * 2), "%02x", authenticode->digest.data[j]);

      set_string(digest_ascii, pe->object, "signatures[%i].digest", *sig_count);
      yr_free(digest_ascii);
    }

    if (authenticode->file_digest.data)
    {
      char* digest_ascii = yr_malloc(authenticode->file_digest.len * 2 + 1);
      for (int j = 0; j < authenticode->file_digest.len; ++j)
        sprintf(
            digest_ascii + (j * 2), "%02x", authenticode->file_digest.data[j]);

      set_string(
          digest_ascii, pe->object, "signatures[%i].file_digest", *sig_count);
      yr_free(digest_ascii);
    }

    if (authenticode->certs)
    {
      set_integer(
          authenticode->certs->count,
          pe->object,
          "signatures[%i].number_of_certificates",
          *sig_count);

      for (int k = 0; k < authenticode->certs->count; ++k)
      {
        write_certificate(
            authenticode->certs->certs[k],
            pe,
            "signatures[%i].certificates[%i]",
            *sig_count,
            k);
      }
    }

    const Signer* signer = authenticode->signer;
    if (signer)
    {
      /* For compatibility with previous YARA rules, write information
       * about signing certificate in the same way */
      if (signer->chain && signer->chain->count >= 1)
      {
        const Certificate* sign_cert = signer->chain->certs[0];
        write_certificate(sign_cert, pe, "signatures[%i]", *sig_count);
      }

      set_string(
          signer->program_name,
          pe->object,
          "signatures[%i].signer_info.program_name",
          *sig_count);
      set_string(
          signer->digest_alg,
          pe->object,
          "signatures[%i].signer_info.digest_alg",
          *sig_count);

      if (signer->digest.data)
      {
        char* digest_ascii = yr_malloc(signer->digest.len * 2 + 1);
        for (int j = 0; j < signer->digest.len; ++j)
          sprintf(digest_ascii + (j * 2), "%02x", signer->digest.data[j]);

        set_string(
            digest_ascii,
            pe->object,
            "signatures[%i].signer_info.digest",
            *sig_count);
        yr_free(digest_ascii);
      }

      if (signer->chain)
      {
        set_integer(
            signer->chain->count,
            pe->object,
            "signatures[%i].signer_info.length_of_chain",
            *sig_count);

        for (int k = 0; k < signer->chain->count; ++k)
        {
          write_certificate(
              signer->chain->certs[k],
              pe,
              "signatures[%i].signer_info.chain[%i]",
              *sig_count,
              k);
        }
      }
    }
    if (authenticode->countersigs)
    {
      set_integer(
          authenticode->countersigs->count,
          pe->object,
          "signatures[%i].number_of_countersignatures",
          *sig_count);

      for (int j = 0; j < authenticode->countersigs->count; ++j)
      {
        const Countersignature* counter =
            authenticode->countersigs->counters[j];

        set_integer(
            counter->verify_flags == COUNTERSIGNATURE_VFY_VALID,
            pe->object,
            "signatures[%i].countersignatures[%i].verified",
            *sig_count,
            j);
        set_string(
            counter->digest_alg,
            pe->object,
            "signatures[%i].countersignatures[%i].digest_alg",
            *sig_count,
            j);
        set_integer(
            counter->sign_time,
            pe->object,
            "signatures[%i].countersignatures[%i].sign_time",
            *sig_count,
            j);

        if (counter->digest.data)
        {
          char* digest_ascii = yr_malloc(counter->digest.len * 2 + 1);
          for (int j = 0; j < counter->digest.len; ++j)
            sprintf(digest_ascii + (j * 2), "%02x", counter->digest.data[j]);

          set_string(
              digest_ascii,
              pe->object,
              "signatures[%i].countersignatures[%i].digest",
              *sig_count,
              j);
          yr_free(digest_ascii);
        }

        if (counter->chain)
        {
          set_integer(
              counter->chain->count,
              pe->object,
              "signatures[%i].countersignatures[%i].length_of_chain",
              *sig_count,
              j);

          for (int k = 0; k < counter->chain->count; ++k)
          {
            write_certificate(
                counter->chain->certs[k],
                pe,
                "signatures[%i].countersignatures[%i].chain[%i]",
                *sig_count,
                j,
                k);
          }
        }
      }
    }

    (*sig_count)++;
  }

  set_integer(signature_valid, pe->object, "is_signed");
}

static void pe_parse_certificates(PE* pe)
{
  int counter = 0;

  PIMAGE_DATA_DIRECTORY directory = pe_get_directory_entry(
      pe, IMAGE_DIRECTORY_ENTRY_SECURITY);

  if (directory == NULL)
    return;

  // Default to 0 signatures until we know otherwise.
  set_integer(0, pe->object, "number_of_signatures");

  // directory->VirtualAddress is a file offset. Don't call pe_rva_to_offset().
  if (yr_le32toh(directory->VirtualAddress) == 0 ||
      yr_le32toh(directory->VirtualAddress) > pe->data_size ||
      yr_le32toh(directory->Size) > pe->data_size ||
      yr_le32toh(directory->VirtualAddress) + yr_le32toh(directory->Size) >
          pe->data_size)
  {
    return;
  }

<<<<<<< HEAD
  AuthenticodeArray* auth_array = parse_authenticode(pe->data, pe->data_size);
  _process_authenticode(pe, auth_array, &counter);
  authenticode_array_free(auth_array);
=======
  // Store the end of directory, making comparisons easier.
  eod = pe->data + yr_le32toh(directory->VirtualAddress) +
        yr_le32toh(directory->Size);

  win_cert =
      (PWIN_CERTIFICATE) (pe->data + yr_le32toh(directory->VirtualAddress));

  //
  // Walk the directory, pulling out certificates.
  //
  // Make sure WIN_CERTIFICATE fits within the directory.
  // Make sure the Length specified fits within directory too.
  //
  // The docs say that the length is only for the Certificate, but the next
  // paragraph contradicts that. All the binaries I've seen have the Length
  // being the entire structure (Certificate included).
  //

  while (struct_fits_in_pe(pe, win_cert, WIN_CERTIFICATE) &&
         yr_le32toh(win_cert->Length) > sizeof(WIN_CERTIFICATE) &&
         fits_in_pe(pe, win_cert, yr_le32toh(win_cert->Length)) &&
         (uint8_t*) win_cert + sizeof(WIN_CERTIFICATE) < eod &&
         (uint8_t*) win_cert + yr_le32toh(win_cert->Length) <= eod)
  {
    PKCS7* pkcs7;

    // Some sanity checks

    if (yr_le32toh(win_cert->Length) == 0 ||
        (yr_le16toh(win_cert->Revision) != WIN_CERT_REVISION_1_0 &&
         yr_le16toh(win_cert->Revision) != WIN_CERT_REVISION_2_0))
    {
      break;
    }

    // Don't support legacy revision for now.
    // Make sure type is PKCS#7 too.

    if (yr_le16toh(win_cert->Revision) != WIN_CERT_REVISION_2_0 ||
        yr_le16toh(win_cert->CertificateType) != WIN_CERT_TYPE_PKCS_SIGNED_DATA)
    {
      end = (uintptr_t) ((uint8_t*) win_cert) + yr_le32toh(win_cert->Length);

      // Next certificate is aligned to the next 8-bytes boundary.
      win_cert = (PWIN_CERTIFICATE) ((end + 7) & -8);
      continue;
    }

    cert_p = win_cert->Certificate;
    end = (uintptr_t) ((uint8_t*) win_cert) + yr_le32toh(win_cert->Length);

    while ((uintptr_t) cert_p < end && counter < MAX_PE_CERTS)
    {
      pkcs7 = d2i_PKCS7(NULL, &cert_p, (uint32_t) (end - (uintptr_t) cert_p));

      if (pkcs7 == NULL)
        break;

      _parse_pkcs7(pe, pkcs7, &counter);
      PKCS7_free(pkcs7);
      pkcs7 = NULL;
    }

    // Next certificate is aligned to the next 8-bytes boundary.
    win_cert = (PWIN_CERTIFICATE) ((end + 7) & -8);
  }
>>>>>>> 13679435

  set_integer(counter, pe->object, "number_of_signatures");
}

#endif  // defined(HAVE_LIBCRYPTO)

const char* pe_get_section_full_name(
    PE* pe,
    const char* section_name,
    uint64_t section_name_length,
    uint64_t* section_full_name_length)
{
  // section_name is an 8-byte, null-padded UTF-8 encoded string. If the string
  // is exactly 8 characters long, there is no terminating null. For longer
  // names, this field contains a slash (/) that is followed by an ASCII
  // representation of a decimal number that is an offset into the string table.

  // Sample: 2e9c671b8a0411f2b397544b368c44d7f095eb395779de0ad1ac946914dfa34c

  // Check if any param is NULL
  if (pe == NULL || section_name == NULL || section_full_name_length == NULL)
    return NULL;

  // Set length to zero
  *section_full_name_length = 0;

  // Offset and number of records in coff table
  uint64_t coff_offset = yr_le32toh(
      pe->header->FileHeader.PointerToSymbolTable);
  uint64_t coff_number = yr_le32toh(pe->header->FileHeader.NumberOfSymbols);

  // If section name start with '/' and file contain coff table then section
  // name is stored in string table
  if (coff_offset == 0 || section_name[0] != '/')
  {
    *section_full_name_length = section_name_length;
    return section_name;
  }

  // Calculate offset of string table (String table is immediately after coff
  // table)
  uint64_t string_offset = coff_offset + coff_number * sizeof(IMAGE_SYMBOL);
  uint64_t string_index = 0;

  // Calculate string index/offset in string table
  for (int i = 1; i < IMAGE_SIZEOF_SHORT_NAME && isdigit(section_name[i]); i++)
    string_index = (string_index * 10) + (section_name[i] - '0');

  // Calculate string pointer
  const char* string = (char*) (pe->data + string_offset + string_index);

  // Check string
  for (uint64_t len = 0; fits_in_pe(pe, string, len + 1); len++)
  {
    // Valid string
    if (string[len] == 0)
    {
      *section_full_name_length = len;
      return string;
    }

    // string contain unprintable character
    if (!isprint(string[len]))
      return NULL;
  }

  // String do not fit into pe file
  return NULL;
}

static void pe_parse_header(PE* pe, uint64_t base_address, int flags)
{
  PIMAGE_SECTION_HEADER section;
  PIMAGE_DATA_DIRECTORY data_dir;

  char section_name[IMAGE_SIZEOF_SHORT_NAME + 1];
  int sect_name_length, scount, ddcount;

  uint64_t highest_sec_siz = 0;
  uint64_t highest_sec_ofs = 0;
  uint64_t section_end;
  uint64_t last_section_end;

  set_integer(1, pe->object, "is_pe");

  set_integer(
      yr_le16toh(pe->header->FileHeader.Machine), pe->object, "machine");

  set_integer(
      yr_le16toh(pe->header->FileHeader.NumberOfSections),
      pe->object,
      "number_of_sections");

  set_integer(
      yr_le32toh(pe->header->FileHeader.TimeDateStamp),
      pe->object,
      "timestamp");

  set_integer(
      yr_le32toh(pe->header->FileHeader.PointerToSymbolTable),
      pe->object,
      "pointer_to_symbol_table");

  set_integer(
      yr_le32toh(pe->header->FileHeader.NumberOfSymbols),
      pe->object,
      "number_of_symbols");

  set_integer(
      yr_le32toh(pe->header->FileHeader.SizeOfOptionalHeader),
      pe->object,
      "size_of_optional_header");

  set_integer(
      yr_le16toh(pe->header->FileHeader.Characteristics),
      pe->object,
      "characteristics");

  set_integer(
      flags & SCAN_FLAGS_PROCESS_MEMORY
          ? base_address + yr_le32toh(OptionalHeader(pe, AddressOfEntryPoint))
          : pe_rva_to_offset(
                pe, yr_le32toh(OptionalHeader(pe, AddressOfEntryPoint))),
      pe->object,
      "entry_point");

  set_integer(
      yr_le32toh(OptionalHeader(pe, AddressOfEntryPoint)),
      pe->object,
      "entry_point_raw");

  set_integer(
      IS_64BITS_PE(pe) ? yr_le64toh(OptionalHeader(pe, ImageBase))
                       : yr_le32toh(OptionalHeader(pe, ImageBase)),
      pe->object,
      "image_base");

  set_integer(
      yr_le32toh(OptionalHeader(pe, NumberOfRvaAndSizes)),
      pe->object,
      "number_of_rva_and_sizes");

  set_integer(
      yr_le32toh(OptionalHeader(pe, Magic)), pe->object, "opthdr_magic");

  set_integer(
      OptionalHeader(pe, MajorLinkerVersion),
      pe->object,
      "linker_version.major");

  set_integer(
      OptionalHeader(pe, MinorLinkerVersion),
      pe->object,
      "linker_version.minor");

  set_integer(
      yr_le32toh(OptionalHeader(pe, SizeOfCode)), pe->object, "size_of_code");

  set_integer(
      yr_le32toh(OptionalHeader(pe, SizeOfInitializedData)),
      pe->object,
      "size_of_initialized_data");

  set_integer(
      yr_le32toh(OptionalHeader(pe, SizeOfUninitializedData)),
      pe->object,
      "size_of_uninitialized_data");

  set_integer(
      yr_le32toh(OptionalHeader(pe, BaseOfCode)), pe->object, "base_of_code");

  if (!IS_64BITS_PE(pe))
  {
    set_integer(
        yr_le32toh(pe->header->OptionalHeader.BaseOfData),
        pe->object,
        "base_of_data");
  }

  set_integer(
      yr_le32toh(OptionalHeader(pe, SectionAlignment)),
      pe->object,
      "section_alignment");

  set_integer(
      yr_le32toh(OptionalHeader(pe, FileAlignment)),
      pe->object,
      "file_alignment");

  set_integer(
      yr_le16toh(OptionalHeader(pe, MajorOperatingSystemVersion)),
      pe->object,
      "os_version.major");

  set_integer(
      yr_le16toh(OptionalHeader(pe, MinorOperatingSystemVersion)),
      pe->object,
      "os_version.minor");

  set_integer(
      yr_le16toh(OptionalHeader(pe, MajorImageVersion)),
      pe->object,
      "image_version.major");

  set_integer(
      yr_le16toh(OptionalHeader(pe, MinorImageVersion)),
      pe->object,
      "image_version.minor");

  set_integer(
      yr_le16toh(OptionalHeader(pe, MajorSubsystemVersion)),
      pe->object,
      "subsystem_version.major");

  set_integer(
      yr_le16toh(OptionalHeader(pe, MinorSubsystemVersion)),
      pe->object,
      "subsystem_version.minor");

  set_integer(
      yr_le32toh(OptionalHeader(pe, Win32VersionValue)),
      pe->object,
      "win32_version_value");

  set_integer(
      yr_le32toh(OptionalHeader(pe, SizeOfImage)), pe->object, "size_of_image");

  set_integer(
      yr_le32toh(OptionalHeader(pe, SizeOfHeaders)),
      pe->object,
      "size_of_headers");

  set_integer(yr_le32toh(OptionalHeader(pe, CheckSum)), pe->object, "checksum");

  set_integer(
      yr_le16toh(OptionalHeader(pe, Subsystem)), pe->object, "subsystem");

  set_integer(
      OptionalHeader(pe, DllCharacteristics),
      pe->object,
      "dll_characteristics");

  set_integer(
      IS_64BITS_PE(pe) ? yr_le64toh(OptionalHeader(pe, SizeOfStackReserve))
                       : yr_le32toh(OptionalHeader(pe, SizeOfStackReserve)),
      pe->object,
      "size_of_stack_reserve");

  set_integer(
      IS_64BITS_PE(pe) ? yr_le64toh(OptionalHeader(pe, SizeOfStackCommit))
                       : yr_le32toh(OptionalHeader(pe, SizeOfStackCommit)),
      pe->object,
      "size_of_stack_commit");

  set_integer(
      IS_64BITS_PE(pe) ? yr_le64toh(OptionalHeader(pe, SizeOfHeapReserve))
                       : yr_le32toh(OptionalHeader(pe, SizeOfHeapReserve)),
      pe->object,
      "size_of_heap_reserve");

  set_integer(
      IS_64BITS_PE(pe) ? yr_le64toh(OptionalHeader(pe, SizeOfHeapCommit))
                       : yr_le32toh(OptionalHeader(pe, SizeOfHeapCommit)),
      pe->object,
      "size_of_heap_commit");

  set_integer(
      yr_le32toh(OptionalHeader(pe, LoaderFlags)), pe->object, "loader_flags");

  data_dir = IS_64BITS_PE(pe) ? pe->header64->OptionalHeader.DataDirectory
                              : pe->header->OptionalHeader.DataDirectory;

  ddcount = yr_le16toh(OptionalHeader(pe, NumberOfRvaAndSizes));
  ddcount = yr_min(ddcount, IMAGE_NUMBEROF_DIRECTORY_ENTRIES);

  for (int i = 0; i < ddcount; i++)
  {
    if (!struct_fits_in_pe(pe, data_dir, IMAGE_DATA_DIRECTORY))
      break;

    set_integer(
        yr_le32toh(data_dir->VirtualAddress),
        pe->object,
        "data_directories[%i].virtual_address",
        i);

    set_integer(
        yr_le32toh(data_dir->Size), pe->object, "data_directories[%i].size", i);

    data_dir++;
  }

  pe_iterate_resources(
      pe, (RESOURCE_CALLBACK_FUNC) pe_collect_resources, (void*) pe);

  set_integer(pe->resources, pe->object, "number_of_resources");
  set_integer(pe->version_infos, pe->object, "number_of_version_infos");

  section = IMAGE_FIRST_SECTION(pe->header);

  scount = yr_min(
      yr_le16toh(pe->header->FileHeader.NumberOfSections), MAX_PE_SECTIONS);

  for (int i = 0; i < scount; i++)
  {
    if (!struct_fits_in_pe(pe, section, IMAGE_SECTION_HEADER))
      break;

    memcpy(section_name, section->Name, IMAGE_SIZEOF_SHORT_NAME);
    section_name[IMAGE_SIZEOF_SHORT_NAME] = '\0';

    // Basically do rstrip('\0'), find the rightmost non-null character.
    // Samples like
    // 0043812838495a45449a0ac61a81b9c16eddca1ad249fb4f7fdb1c4505e9bb34 contain
    // sections with additional characters after the first null.
    for (sect_name_length = IMAGE_SIZEOF_SHORT_NAME - 1; sect_name_length >= 0;
         --sect_name_length)
    {
      if (section_name[sect_name_length] != '\0')
        break;
    }

    uint64_t sect_full_name_length = 0;
    const char* full_section_name = pe_get_section_full_name(
        pe, section_name, sect_name_length + 1, &sect_full_name_length);

    set_sized_string(
        (char*) section_name,
        sect_name_length + 1,
        pe->object,
        "sections[%i].name",
        i);

    set_sized_string(
        full_section_name,
        sect_full_name_length,
        pe->object,
        "sections[%i].full_name",
        i);

    set_integer(
        yr_le32toh(section->Characteristics),
        pe->object,
        "sections[%i].characteristics",
        i);

    set_integer(
        yr_le32toh(section->SizeOfRawData),
        pe->object,
        "sections[%i].raw_data_size",
        i);

    set_integer(
        yr_le32toh(section->PointerToRawData),
        pe->object,
        "sections[%i].raw_data_offset",
        i);

    set_integer(
        yr_le32toh(section->VirtualAddress),
        pe->object,
        "sections[%i].virtual_address",
        i);

    set_integer(
        yr_le32toh(section->Misc.VirtualSize),
        pe->object,
        "sections[%i].virtual_size",
        i);

    set_integer(
        yr_le32toh(section->PointerToRelocations),
        pe->object,
        "sections[%i].pointer_to_relocations",
        i);

    set_integer(
        yr_le32toh(section->PointerToLinenumbers),
        pe->object,
        "sections[%i].pointer_to_line_numbers",
        i);

    set_integer(
        yr_le32toh(section->NumberOfRelocations),
        pe->object,
        "sections[%i].number_of_relocations",
        i);

    set_integer(
        yr_le32toh(section->NumberOfLinenumbers),
        pe->object,
        "sections[%i].number_of_line_numbers",
        i);

    // This will catch the section with the highest raw offset to help checking
    // if overlay data is present. If two sections have the same raw pointer
    // but different raw sizes the largest one is used. An example of this case
    // is file: cf62bf1815a93e68e6c5189f689286b66c4088b9507cf3ecf835e4ac3f9ededa

    section_end = yr_le32toh(section->PointerToRawData) +
                  yr_le32toh(section->SizeOfRawData);

    if (section_end > highest_sec_ofs + highest_sec_siz)
    {
      highest_sec_ofs = yr_le32toh(section->PointerToRawData);
      highest_sec_siz = yr_le32toh(section->SizeOfRawData);
    }

    section++;
  }

  // An overlay is data appended to a PE file. Its location is at
  // RawData + RawOffset of the last section on the physical file
  last_section_end = highest_sec_siz + highest_sec_ofs;

  // For PE files that have overlaid data overlay.offset contains the offset
  // within the file where the overlay starts and overlay.size contains the
  // size. If the PE file doesn't have an overlay both fields are 0, if the
  // file is not a PE file (or is a malformed PE) both fields are YR_UNDEFINED.
  if (last_section_end && (pe->data_size > last_section_end))
  {
    set_integer(last_section_end, pe->object, "overlay.offset");
    set_integer(pe->data_size - last_section_end, pe->object, "overlay.size");
  }
  else
  {
    set_integer(0, pe->object, "overlay.offset");
    set_integer(0, pe->object, "overlay.size");
  }
}

//
// Given a posix timestamp argument, make sure not_before <= arg <= not_after
//

define_function(valid_on)
{
  int64_t timestamp;
  int64_t not_before;
  int64_t not_after;

  if (is_undefined(parent(), "not_before") ||
      is_undefined(parent(), "not_after"))
  {
    return_integer(YR_UNDEFINED);
  }

  timestamp = integer_argument(1);

  not_before = get_integer(parent(), "not_before");
  not_after = get_integer(parent(), "not_after");

  return_integer(timestamp >= not_before && timestamp <= not_after);
}

define_function(section_index_addr)
{
  YR_OBJECT* module = module();
  YR_SCAN_CONTEXT* context = scan_context();

  int64_t offset;
  int64_t size;

  int64_t addr = integer_argument(1);
  int64_t n = get_integer(module, "number_of_sections");

  if (is_undefined(module, "number_of_sections"))
    return_integer(YR_UNDEFINED);

  for (int i = 0; i < yr_min(n, MAX_PE_SECTIONS); i++)
  {
    if (context->flags & SCAN_FLAGS_PROCESS_MEMORY)
    {
      offset = get_integer(module, "sections[%i].virtual_address", i);
      size = get_integer(module, "sections[%i].virtual_size", i);
    }
    else
    {
      offset = get_integer(module, "sections[%i].raw_data_offset", i);
      size = get_integer(module, "sections[%i].raw_data_size", i);
    }

    if (addr >= offset && addr < offset + size)
      return_integer(i);
  }

  return_integer(YR_UNDEFINED);
}

define_function(section_index_name)
{
  YR_OBJECT* module = module();

  char* name = string_argument(1);

  int64_t n = get_integer(module, "number_of_sections");

  if (is_undefined(module, "number_of_sections"))
    return_integer(YR_UNDEFINED);

  for (int i = 0; i < yr_min(n, MAX_PE_SECTIONS); i++)
  {
    SIZED_STRING* sect = get_string(module, "sections[%i].name", i);

    if (sect != NULL && strcmp(name, sect->c_string) == 0)
      return_integer(i);
  }

  return_integer(YR_UNDEFINED);
}

define_function(exports)
{
  SIZED_STRING* search_name = sized_string_argument(1);

  SIZED_STRING* function_name = NULL;
  YR_OBJECT* module = module();
  PE* pe = (PE*) module->data;

  // If not a PE, return YR_UNDEFINED.
  if (pe == NULL)
    return_integer(YR_UNDEFINED);

  // If PE, but no exported functions, return false.
  int n = (int) get_integer(module, "number_of_exports");

  if (n == 0)
    return_integer(0);

  for (int i = 0; i < n; i++)
  {
    function_name = get_string(module, "export_details[%i].name", i);

    if (function_name == NULL)
      continue;

    if (ss_icompare(function_name, search_name) == 0)
      return_integer(1);
  }

  return_integer(0);
}

define_function(exports_regexp)
{
  RE* regex = regexp_argument(1);

  SIZED_STRING* function_name = NULL;
  YR_OBJECT* module = module();
  PE* pe = (PE*) module->data;

  // If not a PE, return YR_UNDEFINED.
  if (pe == NULL)
    return_integer(YR_UNDEFINED);

  // If PE, but no exported functions, return false.
  int n = (int) get_integer(module, "number_of_exports");

  if (n == 0)
    return_integer(0);

  for (int i = 0; i < n; i++)
  {
    function_name = get_string(module, "export_details[%i].name", i);
    if (function_name == NULL)
      continue;

    if (yr_re_match(scan_context(), regex, function_name->c_string) != -1)
      return_integer(1);
  }

  return_integer(0);
}

define_function(exports_ordinal)
{
  int64_t ordinal = integer_argument(1);

  YR_OBJECT* module = module();
  PE* pe = (PE*) module->data;

  // If not a PE, return YR_UNDEFINED.
  if (pe == NULL)
    return_integer(YR_UNDEFINED);

  // If PE, but no exported functions, return false.
  int n = (int) get_integer(module, "number_of_exports");

  if (n == 0)
    return_integer(0);

  if (ordinal == 0 || ordinal > n)
    return_integer(0);

  for (int i = 0; i < n; i++)
  {
    int64_t exported_ordinal = yr_object_get_integer(
        module, "export_details[%i].ordinal", i);

    if (exported_ordinal == ordinal)
      return_integer(1);
  }

  return_integer(0);
}

define_function(exports_index_name)
{
  SIZED_STRING* search_name = sized_string_argument(1);

  SIZED_STRING* function_name = NULL;
  YR_OBJECT* module = module();
  PE* pe = (PE*) module->data;

  // If not a PE, return YR_UNDEFINED.
  if (pe == NULL)
    return_integer(YR_UNDEFINED);

  // If PE, but no exported functions, return false.
  int n = (int) get_integer(module, "number_of_exports");

  if (n == 0)
    return_integer(YR_UNDEFINED);

  for (int i = 0; i < n; i++)
  {
    function_name = get_string(module, "export_details[%i].name", i);

    if (function_name == NULL)
      continue;

    if (ss_icompare(function_name, search_name) == 0)
      return_integer(i);
  }

  return_integer(YR_UNDEFINED);
}

define_function(exports_index_ordinal)
{
  int64_t ordinal = integer_argument(1);

  YR_OBJECT* module = module();
  PE* pe = (PE*) module->data;

  // If not a PE, return YR_UNDEFINED.
  if (pe == NULL)
    return_integer(YR_UNDEFINED);

  // If PE, but no exported functions, return false.
  int n = (int) get_integer(module, "number_of_exports");

  if (n == 0)
    return_integer(YR_UNDEFINED);

  if (ordinal == 0 || ordinal > n)
    return_integer(YR_UNDEFINED);

  for (int i = 0; i < n; i++)
  {
    int64_t exported_ordinal = yr_object_get_integer(
        module, "export_details[%i].ordinal", i);

    if (exported_ordinal == ordinal)
      return_integer(i);
  }

  return_integer(YR_UNDEFINED);
}

define_function(exports_index_regex)
{
  RE* regex = regexp_argument(1);

  SIZED_STRING* function_name = NULL;
  YR_OBJECT* module = module();
  PE* pe = (PE*) module->data;

  // If not a PE, return YR_UNDEFINED.
  if (pe == NULL)
    return_integer(YR_UNDEFINED);

  // If PE, but no exported functions, return false.
  int n = (int) get_integer(module, "number_of_exports");

  if (n == 0)
    return_integer(YR_UNDEFINED);

  for (int i = 0; i < n; i++)
  {
    function_name = get_string(module, "export_details[%i].name", i);
    if (function_name == NULL)
      continue;

    if (yr_re_match(scan_context(), regex, function_name->c_string) != -1)
    {
      return_integer(i);
    }
  }

  return_integer(YR_UNDEFINED);
}

#if defined(HAVE_LIBCRYPTO) || defined(HAVE_WINCRYPT_H) || \
    defined(HAVE_COMMONCRYPTO_COMMONCRYPTO_H)

//
// Generate an import hash:
// https://www.mandiant.com/blog/tracking-malware-import-hashing/
// It is important to make duplicates of the strings as we don't want
// to alter the contents of the parsed import structures.
//

define_function(imphash)
{
  YR_OBJECT* module = module();

  IMPORTED_DLL* dll;
  yr_md5_ctx ctx;

  unsigned char digest[YR_MD5_LEN];
  char* digest_ascii;

  size_t i;
  bool first = true;

  PE* pe = (PE*) module->data;

  // If not a PE, return YR_UNDEFINED.

  if (!pe)
    return_string(YR_UNDEFINED);

  // Lookup in cache first.
  digest_ascii = (char*) yr_hash_table_lookup(pe->hash_table, "imphash", NULL);

  if (digest_ascii != NULL)
    return_string(digest_ascii);

  yr_md5_init(&ctx);

  dll = pe->imported_dlls;

  while (dll)
  {
    IMPORT_FUNCTION* func;

    size_t dll_name_len;
    char* dll_name;

    // If extension is 'ocx', 'sys' or 'dll', chop it.

    char* ext = strstr(dll->name, ".");

    if (ext &&
        (strncasecmp(ext, ".ocx", 4) == 0 || strncasecmp(ext, ".sys", 4) == 0 ||
         strncasecmp(ext, ".dll", 4) == 0))
    {
      dll_name_len = (ext - dll->name);
    }
    else
    {
      dll_name_len = strlen(dll->name);
    }

    // Allocate a new string to hold the dll name.

    dll_name = (char*) yr_malloc(dll_name_len + 1);

    if (!dll_name)
      return ERROR_INSUFFICIENT_MEMORY;

    strlcpy(dll_name, dll->name, dll_name_len + 1);

    func = dll->functions;

    while (func)
    {
      char* final_name;
      size_t final_name_len = dll_name_len + strlen(func->name) + 1;

      if (!first)
        final_name_len++;  // Additional byte to accommodate the extra comma

      final_name = (char*) yr_malloc(final_name_len + 1);

      if (final_name == NULL)
        break;

      sprintf(final_name, first ? "%s.%s" : ",%s.%s", dll_name, func->name);

      // Lowercase the whole thing.

      for (i = 0; i < final_name_len; i++)
        final_name[i] = tolower(final_name[i]);

      yr_md5_update(&ctx, final_name, final_name_len);

      yr_free(final_name);

      func = func->next;
      first = false;
    }

    yr_free(dll_name);

    dll = dll->next;
  }

  yr_md5_final(digest, &ctx);

  digest_ascii = (char*) yr_malloc(YR_MD5_LEN * 2 + 1);

  if (digest_ascii == NULL)
    return ERROR_INSUFFICIENT_MEMORY;

  // Transform the binary digest to ascii

  for (i = 0; i < YR_MD5_LEN; i++)
  {
    sprintf(digest_ascii + (i * 2), "%02x", digest[i]);
  }

  digest_ascii[YR_MD5_LEN * 2] = '\0';

  yr_hash_table_add(pe->hash_table, "imphash", NULL, digest_ascii);

  return_string(digest_ascii);
}

#endif  // defined(HAVE_LIBCRYPTO) || defined(HAVE_WINCRYPT_H)

int64_t pe_imports_dll(IMPORTED_DLL* dll, char* dll_name)
{
  if (dll == NULL)
    return 0;

  int64_t result = 0;

  for (; dll != NULL; dll = dll->next)
  {
    if (strcasecmp(dll->name, dll_name) == 0)
    {
      IMPORT_FUNCTION* fun = dll->functions;
      for (; fun != NULL; fun = fun->next)
      {
        result++;
      }
    }
  }

  return result;
}

int64_t pe_imports(IMPORTED_DLL* dll, char* dll_name, char* fun_name)
{
  if (dll == NULL)
    return 0;

  for (; dll != NULL; dll = dll->next)
  {
    if (strcasecmp(dll->name, dll_name) == 0)
    {
      IMPORT_FUNCTION* fun = dll->functions;
      for (; fun != NULL; fun = fun->next)
      {
        if (strcasecmp(fun->name, fun_name) == 0)
          return 1;
      }
    }
  }

  return 0;
}

int64_t pe_imports_regexp(
    YR_SCAN_CONTEXT* context,
    IMPORTED_DLL* dll,
    RE* dll_name,
    RE* fun_name)
{
  if (dll == NULL)
    return 0;

  int64_t result = 0;

  for (; dll != NULL; dll = dll->next)
  {
    if (yr_re_match(context, dll_name, dll->name) > 0)
    {
      IMPORT_FUNCTION* fun = dll->functions;
      for (; fun != NULL; fun = fun->next)
      {
        if (yr_re_match(context, fun_name, fun->name) > 0)
          result++;
      }
    }
  }

  return result;
}

int64_t pe_imports_ordinal(IMPORTED_DLL* dll, char* dll_name, uint64_t ordinal)
{
  if (dll == NULL)
    return 0;

  for (; dll != NULL; dll = dll->next)
  {
    if (strcasecmp(dll->name, dll_name) == 0)
    {
      IMPORT_FUNCTION* fun = dll->functions;
      for (; fun != NULL; fun = fun->next)
      {
        if (fun->has_ordinal && fun->ordinal == ordinal)
          return 1;
      }
    }
  }

  return 0;
}

define_function(imports_standard)
{
  char* dll_name = string_argument(1);
  char* function_name = string_argument(2);

  YR_OBJECT* module = module();
  PE* pe = (PE*) module->data;

  if (!pe)
    return_integer(YR_UNDEFINED);

  return_integer(pe_imports(pe->imported_dlls, dll_name, function_name));
}

define_function(imports)
{
  int64_t flags = integer_argument(1);
  char* dll_name = string_argument(2);
  char* function_name = string_argument(3);

  YR_OBJECT* module = module();
  PE* pe = (PE*) module->data;

  if (!pe)
    return_integer(YR_UNDEFINED);

  if (flags & IMPORT_STANDARD &&
      pe_imports(pe->imported_dlls, dll_name, function_name))
  {
    return_integer(1);
  }

  if (flags & IMPORT_DELAYED &&
      pe_imports(pe->delay_imported_dlls, dll_name, function_name))
  {
    return_integer(1);
  }

  return_integer(0);
}

define_function(imports_standard_ordinal)
{
  char* dll_name = string_argument(1);
  int64_t ordinal = integer_argument(2);

  YR_OBJECT* module = module();
  PE* pe = (PE*) module->data;

  if (!pe)
    return_integer(YR_UNDEFINED);

  return_integer(pe_imports_ordinal(pe->imported_dlls, dll_name, ordinal))
}

define_function(imports_ordinal)
{
  int64_t flags = integer_argument(1);
  char* dll_name = string_argument(2);
  int64_t ordinal = integer_argument(3);

  YR_OBJECT* module = module();
  PE* pe = (PE*) module->data;

  if (!pe)
    return_integer(YR_UNDEFINED);

  if (flags & IMPORT_STANDARD &&
      pe_imports_ordinal(pe->imported_dlls, dll_name, ordinal))
  {
    return_integer(1);
  }

  if (flags & IMPORT_DELAYED &&
      pe_imports_ordinal(pe->delay_imported_dlls, dll_name, ordinal))
  {
    return_integer(1);
  }

  return_integer(0);
}

define_function(imports_standard_regex)
{
  RE* dll_name = regexp_argument(1);
  RE* function_name = regexp_argument(2);

  YR_OBJECT* module = module();
  PE* pe = (PE*) module->data;

  if (!pe)
    return_integer(YR_UNDEFINED);

  return_integer(pe_imports_regexp(
      scan_context(), pe->imported_dlls, dll_name, function_name))
}

define_function(imports_regex)
{
  int64_t flags = integer_argument(1);
  RE* dll_name = regexp_argument(2);
  RE* function_name = regexp_argument(3);

  YR_OBJECT* module = module();
  PE* pe = (PE*) module->data;

  if (!pe)
    return_integer(YR_UNDEFINED);

  int64_t result = 0;

  if (flags & IMPORT_STANDARD)
    result += pe_imports_regexp(
        scan_context(), pe->imported_dlls, dll_name, function_name);

  if (flags & IMPORT_DELAYED)
    result += pe_imports_regexp(
        scan_context(), pe->delay_imported_dlls, dll_name, function_name);

  return_integer(result);
}

define_function(imports_standard_dll)
{
  char* dll_name = string_argument(1);

  YR_OBJECT* module = module();
  PE* pe = (PE*) module->data;

  if (!pe)
    return_integer(YR_UNDEFINED);

  return_integer(pe_imports_dll(pe->imported_dlls, dll_name));
}

define_function(imports_dll)
{
  int64_t flags = integer_argument(1);
  char* dll_name = string_argument(2);

  YR_OBJECT* module = module();
  PE* pe = (PE*) module->data;

  if (!pe)
    return_integer(YR_UNDEFINED);

  int64_t result = 0;

  if (flags & IMPORT_STANDARD)
    result += pe_imports_dll(pe->imported_dlls, dll_name);

  if (flags & IMPORT_DELAYED)
    result += pe_imports_dll(pe->delay_imported_dlls, dll_name);

  return_integer(result);
}

define_function(locale)
{
  YR_OBJECT* module = module();
  PE* pe = (PE*) module->data;

  uint64_t locale = integer_argument(1);

  if (is_undefined(module, "number_of_resources"))
    return_integer(YR_UNDEFINED);

  // If not a PE file, return YR_UNDEFINED

  if (pe == NULL)
    return_integer(YR_UNDEFINED);

  int n = (int) get_integer(module, "number_of_resources");

  for (int i = 0; i < n; i++)
  {
    uint64_t rsrc_language = get_integer(module, "resources[%i].language", i);

    if ((rsrc_language & 0xFFFF) == locale)
      return_integer(1);
  }

  return_integer(0);
}

define_function(language)
{
  YR_OBJECT* module = module();
  PE* pe = (PE*) module->data;

  uint64_t language = integer_argument(1);

  if (is_undefined(module, "number_of_resources"))
    return_integer(YR_UNDEFINED);

  // If not a PE file, return YR_UNDEFINED

  if (pe == NULL)
    return_integer(YR_UNDEFINED);

  int n = (int) get_integer(module, "number_of_resources");

  for (int i = 0; i < n; i++)
  {
    uint64_t rsrc_language = get_integer(module, "resources[%i].language", i);

    if ((rsrc_language & 0xFF) == language)
      return_integer(1);
  }

  return_integer(0);
}

define_function(is_dll)
{
  int64_t characteristics;
  YR_OBJECT* module = module();

  if (is_undefined(module, "characteristics"))
    return_integer(YR_UNDEFINED);

  characteristics = get_integer(module, "characteristics");
  return_integer(characteristics & IMAGE_FILE_DLL);
}

define_function(is_32bit)
{
  YR_OBJECT* module = module();
  PE* pe = (PE*) module->data;

  if (pe == NULL)
    return_integer(YR_UNDEFINED);

  return_integer(IS_64BITS_PE(pe) ? 0 : 1);
}

define_function(is_64bit)
{
  YR_OBJECT* module = module();
  PE* pe = (PE*) module->data;

  if (pe == NULL)
    return_integer(YR_UNDEFINED);

  return_integer(IS_64BITS_PE(pe) ? 1 : 0);
}

// _rich_version
//
// Returns the number of rich signatures that match the specified version and
// toolid numbers.
//
static uint64_t _rich_version(
    YR_OBJECT* module,
    uint64_t version,
    uint64_t toolid)
{
  int64_t rich_length;
  int64_t rich_count;

  PRICH_SIGNATURE clear_rich_signature;
  SIZED_STRING* rich_string;

  uint64_t result = 0;

  // Check if the required fields are set
  if (is_undefined(module, "rich_signature.length"))
    return YR_UNDEFINED;

  rich_length = get_integer(module, "rich_signature.length");
  rich_string = get_string(module, "rich_signature.clear_data");

  // If the clear_data was not set, return YR_UNDEFINED
  if (rich_string == NULL)
    return YR_UNDEFINED;

  if (version == YR_UNDEFINED && toolid == YR_UNDEFINED)
    return false;

  clear_rich_signature = (PRICH_SIGNATURE) rich_string->c_string;

  // Loop over the versions in the rich signature

  rich_count = (rich_length - sizeof(RICH_SIGNATURE)) /
               sizeof(RICH_VERSION_INFO);

  for (int i = 0; i < rich_count; i++)
  {
    DWORD id_version = yr_le32toh(clear_rich_signature->versions[i].id_version);

    int match_version = (version == RICH_VERSION_VERSION(id_version));
    int match_toolid = (toolid == RICH_VERSION_ID(id_version));

    if ((version == YR_UNDEFINED || match_version) &&
        (toolid == YR_UNDEFINED || match_toolid))
    {
      result += yr_le32toh(clear_rich_signature->versions[i].times);
    }
  }

  return result;
}

define_function(rich_version)
{
  return_integer(_rich_version(module(), integer_argument(1), YR_UNDEFINED));
}

define_function(rich_version_toolid)
{
  return_integer(
      _rich_version(module(), integer_argument(1), integer_argument(2)));
}

define_function(rich_toolid)
{
  return_integer(_rich_version(module(), YR_UNDEFINED, integer_argument(1)));
}

define_function(rich_toolid_version)
{
  return_integer(
      _rich_version(module(), integer_argument(2), integer_argument(1)));
}

define_function(calculate_checksum)
{
  YR_OBJECT* module = module();
  PE* pe = (PE*) module->data;

  uint64_t csum = 0;
  size_t csum_offset;

  if (pe == NULL)
    return_integer(YR_UNDEFINED);

  csum_offset = ((uint8_t*) &(pe->header->OptionalHeader) +
                 offsetof(IMAGE_OPTIONAL_HEADER32, CheckSum)) -
                pe->data;

  for (size_t i = 0; i <= pe->data_size / 4; i++)
  {
    // Treat the CheckSum field as 0 -- the offset is the same for
    // PE32 and PE64.

    if (4 * i == csum_offset)
      continue;

    if (4 * i + 4 <= pe->data_size)
    {
      csum +=
          ((uint64_t) pe->data[4 * i] + ((uint64_t) pe->data[4 * i + 1] << 8) +
           ((uint64_t) pe->data[4 * i + 2] << 16) +
           ((uint64_t) pe->data[4 * i + 3] << 24));
    }
    else
    {
      for (size_t j = 0; j < pe->data_size % 4; j++)
        csum += (uint64_t) pe->data[4 * i + j] << (8 * j);
    }

    if (csum > 0xffffffff)
      csum = (csum & 0xffffffff) + (csum >> 32);
  }

  csum = (csum & 0xffff) + (csum >> 16);
  csum += (csum >> 16);
  csum &= 0xffff;
  csum += pe->data_size;

  return_integer(csum);
}

define_function(rva_to_offset)
{
  YR_OBJECT* module = module();
  PE* pe = (PE*) module->data;

  uint64_t rva;
  int64_t offset;

  if (pe == NULL)
    return_integer(YR_UNDEFINED);

  rva = integer_argument(1);
  offset = pe_rva_to_offset(pe, rva);

  if (offset == -1)
    return_integer(YR_UNDEFINED);

  return_integer(offset);
}

begin_declarations
  declare_integer("MACHINE_UNKNOWN");
  declare_integer("MACHINE_AM33");
  declare_integer("MACHINE_AMD64");
  declare_integer("MACHINE_ARM");
  declare_integer("MACHINE_ARMNT");
  declare_integer("MACHINE_ARM64");
  declare_integer("MACHINE_EBC");
  declare_integer("MACHINE_I386");
  declare_integer("MACHINE_IA64");
  declare_integer("MACHINE_M32R");
  declare_integer("MACHINE_MIPS16");
  declare_integer("MACHINE_MIPSFPU");
  declare_integer("MACHINE_MIPSFPU16");
  declare_integer("MACHINE_POWERPC");
  declare_integer("MACHINE_POWERPCFP");
  declare_integer("MACHINE_R4000");
  declare_integer("MACHINE_SH3");
  declare_integer("MACHINE_SH3DSP");
  declare_integer("MACHINE_SH4");
  declare_integer("MACHINE_SH5");
  declare_integer("MACHINE_THUMB");
  declare_integer("MACHINE_WCEMIPSV2");
  declare_integer("MACHINE_TARGET_HOST");
  declare_integer("MACHINE_R3000");
  declare_integer("MACHINE_R10000");
  declare_integer("MACHINE_ALPHA");
  declare_integer("MACHINE_SH3E");
  declare_integer("MACHINE_ALPHA64");
  declare_integer("MACHINE_AXP64");
  declare_integer("MACHINE_TRICORE");
  declare_integer("MACHINE_CEF");
  declare_integer("MACHINE_CEE");

  declare_integer("SUBSYSTEM_UNKNOWN");
  declare_integer("SUBSYSTEM_NATIVE");
  declare_integer("SUBSYSTEM_WINDOWS_GUI");
  declare_integer("SUBSYSTEM_WINDOWS_CUI");
  declare_integer("SUBSYSTEM_OS2_CUI");
  declare_integer("SUBSYSTEM_POSIX_CUI");
  declare_integer("SUBSYSTEM_NATIVE_WINDOWS");
  declare_integer("SUBSYSTEM_WINDOWS_CE_GUI");
  declare_integer("SUBSYSTEM_EFI_APPLICATION");
  declare_integer("SUBSYSTEM_EFI_BOOT_SERVICE_DRIVER");
  declare_integer("SUBSYSTEM_EFI_RUNTIME_DRIVER");
  declare_integer("SUBSYSTEM_EFI_ROM_IMAGE");
  declare_integer("SUBSYSTEM_XBOX");
  declare_integer("SUBSYSTEM_WINDOWS_BOOT_APPLICATION");

  declare_integer("HIGH_ENTROPY_VA");
  declare_integer("DYNAMIC_BASE");
  declare_integer("FORCE_INTEGRITY");
  declare_integer("NX_COMPAT");
  declare_integer("NO_ISOLATION");
  declare_integer("NO_SEH");
  declare_integer("NO_BIND");
  declare_integer("APPCONTAINER");
  declare_integer("WDM_DRIVER");
  declare_integer("GUARD_CF");
  declare_integer("TERMINAL_SERVER_AWARE");

  declare_integer("RELOCS_STRIPPED");
  declare_integer("EXECUTABLE_IMAGE");
  declare_integer("LINE_NUMS_STRIPPED");
  declare_integer("LOCAL_SYMS_STRIPPED");
  declare_integer("AGGRESIVE_WS_TRIM");
  declare_integer("LARGE_ADDRESS_AWARE");
  declare_integer("BYTES_REVERSED_LO");
  declare_integer("MACHINE_32BIT");
  declare_integer("DEBUG_STRIPPED");
  declare_integer("REMOVABLE_RUN_FROM_SWAP");
  declare_integer("NET_RUN_FROM_SWAP");
  declare_integer("SYSTEM");
  declare_integer("DLL");
  declare_integer("UP_SYSTEM_ONLY");
  declare_integer("BYTES_REVERSED_HI");

  declare_integer("IMAGE_DIRECTORY_ENTRY_EXPORT");
  declare_integer("IMAGE_DIRECTORY_ENTRY_IMPORT");
  declare_integer("IMAGE_DIRECTORY_ENTRY_RESOURCE");
  declare_integer("IMAGE_DIRECTORY_ENTRY_EXCEPTION");
  declare_integer("IMAGE_DIRECTORY_ENTRY_SECURITY");
  declare_integer("IMAGE_DIRECTORY_ENTRY_BASERELOC");
  declare_integer("IMAGE_DIRECTORY_ENTRY_DEBUG");
  declare_integer("IMAGE_DIRECTORY_ENTRY_ARCHITECTURE");
  declare_integer("IMAGE_DIRECTORY_ENTRY_COPYRIGHT");
  declare_integer("IMAGE_DIRECTORY_ENTRY_GLOBALPTR");
  declare_integer("IMAGE_DIRECTORY_ENTRY_TLS");
  declare_integer("IMAGE_DIRECTORY_ENTRY_LOAD_CONFIG");
  declare_integer("IMAGE_DIRECTORY_ENTRY_BOUND_IMPORT");
  declare_integer("IMAGE_DIRECTORY_ENTRY_IAT");
  declare_integer("IMAGE_DIRECTORY_ENTRY_DELAY_IMPORT");
  declare_integer("IMAGE_DIRECTORY_ENTRY_COM_DESCRIPTOR");

  declare_integer("IMAGE_NT_OPTIONAL_HDR32_MAGIC");
  declare_integer("IMAGE_NT_OPTIONAL_HDR64_MAGIC");
  declare_integer("IMAGE_ROM_OPTIONAL_HDR_MAGIC");

  declare_integer("SECTION_NO_PAD");
  declare_integer("SECTION_CNT_CODE");
  declare_integer("SECTION_CNT_INITIALIZED_DATA");
  declare_integer("SECTION_CNT_UNINITIALIZED_DATA");
  declare_integer("SECTION_LNK_OTHER");
  declare_integer("SECTION_LNK_INFO");
  declare_integer("SECTION_LNK_REMOVE");
  declare_integer("SECTION_LNK_COMDAT");
  declare_integer("SECTION_NO_DEFER_SPEC_EXC");
  declare_integer("SECTION_GPREL");
  declare_integer("SECTION_MEM_FARDATA");
  declare_integer("SECTION_MEM_PURGEABLE");
  declare_integer("SECTION_MEM_16BIT");
  declare_integer("SECTION_MEM_LOCKED");
  declare_integer("SECTION_MEM_PRELOAD");
  declare_integer("SECTION_ALIGN_1BYTES");
  declare_integer("SECTION_ALIGN_2BYTES");
  declare_integer("SECTION_ALIGN_4BYTES");
  declare_integer("SECTION_ALIGN_8BYTES");
  declare_integer("SECTION_ALIGN_16BYTES");
  declare_integer("SECTION_ALIGN_32BYTES");
  declare_integer("SECTION_ALIGN_64BYTES");
  declare_integer("SECTION_ALIGN_128BYTES");
  declare_integer("SECTION_ALIGN_256BYTES");
  declare_integer("SECTION_ALIGN_512BYTES");
  declare_integer("SECTION_ALIGN_1024BYTES");
  declare_integer("SECTION_ALIGN_2048BYTES");
  declare_integer("SECTION_ALIGN_4096BYTES");
  declare_integer("SECTION_ALIGN_8192BYTES");
  declare_integer("SECTION_ALIGN_MASK");
  declare_integer("SECTION_LNK_NRELOC_OVFL");
  declare_integer("SECTION_MEM_DISCARDABLE");
  declare_integer("SECTION_MEM_NOT_CACHED");
  declare_integer("SECTION_MEM_NOT_PAGED");
  declare_integer("SECTION_MEM_SHARED");
  declare_integer("SECTION_MEM_EXECUTE");
  declare_integer("SECTION_MEM_READ");
  declare_integer("SECTION_MEM_WRITE");
  declare_integer("SECTION_SCALE_INDEX");

  declare_integer("RESOURCE_TYPE_CURSOR");
  declare_integer("RESOURCE_TYPE_BITMAP");
  declare_integer("RESOURCE_TYPE_ICON");
  declare_integer("RESOURCE_TYPE_MENU");
  declare_integer("RESOURCE_TYPE_DIALOG");
  declare_integer("RESOURCE_TYPE_STRING");
  declare_integer("RESOURCE_TYPE_FONTDIR");
  declare_integer("RESOURCE_TYPE_FONT");
  declare_integer("RESOURCE_TYPE_ACCELERATOR");
  declare_integer("RESOURCE_TYPE_RCDATA");
  declare_integer("RESOURCE_TYPE_MESSAGETABLE");
  declare_integer("RESOURCE_TYPE_GROUP_CURSOR");
  declare_integer("RESOURCE_TYPE_GROUP_ICON");
  declare_integer("RESOURCE_TYPE_VERSION");
  declare_integer("RESOURCE_TYPE_DLGINCLUDE");
  declare_integer("RESOURCE_TYPE_PLUGPLAY");
  declare_integer("RESOURCE_TYPE_VXD");
  declare_integer("RESOURCE_TYPE_ANICURSOR");
  declare_integer("RESOURCE_TYPE_ANIICON");
  declare_integer("RESOURCE_TYPE_HTML");
  declare_integer("RESOURCE_TYPE_MANIFEST");

  declare_integer("IMAGE_DEBUG_TYPE_UNKNOWN");
  declare_integer("IMAGE_DEBUG_TYPE_COFF");
  declare_integer("IMAGE_DEBUG_TYPE_CODEVIEW");
  declare_integer("IMAGE_DEBUG_TYPE_FPO");
  declare_integer("IMAGE_DEBUG_TYPE_MISC");
  declare_integer("IMAGE_DEBUG_TYPE_EXCEPTION");
  declare_integer("IMAGE_DEBUG_TYPE_FIXUP");
  declare_integer("IMAGE_DEBUG_TYPE_OMAP_TO_SRC");
  declare_integer("IMAGE_DEBUG_TYPE_OMAP_FROM_SRC");
  declare_integer("IMAGE_DEBUG_TYPE_BORLAND");
  declare_integer("IMAGE_DEBUG_TYPE_RESERVED10");
  declare_integer("IMAGE_DEBUG_TYPE_CLSID");
  declare_integer("IMAGE_DEBUG_TYPE_VC_FEATURE");
  declare_integer("IMAGE_DEBUG_TYPE_POGO");
  declare_integer("IMAGE_DEBUG_TYPE_ILTCG");
  declare_integer("IMAGE_DEBUG_TYPE_MPX");
  declare_integer("IMAGE_DEBUG_TYPE_REPRO");

  declare_integer("is_pe");
  declare_integer("machine");
  declare_integer("number_of_sections");
  declare_integer("timestamp");
  declare_integer("pointer_to_symbol_table");
  declare_integer("number_of_symbols");
  declare_integer("size_of_optional_header");
  declare_integer("characteristics");

  declare_integer("entry_point");
  declare_integer("entry_point_raw");
  declare_integer("image_base");
  declare_integer("number_of_rva_and_sizes");
  declare_integer("number_of_version_infos");

  declare_string_dictionary("version_info");

  begin_struct_array("version_info_list")
    declare_string("key");
    declare_string("value");
  end_struct_array("version_info_list");

  declare_integer("opthdr_magic");
  declare_integer("size_of_code");
  declare_integer("size_of_initialized_data");
  declare_integer("size_of_uninitialized_data");
  declare_integer("base_of_code");
  declare_integer("base_of_data");
  declare_integer("section_alignment");
  declare_integer("file_alignment");

  begin_struct("linker_version")
    declare_integer("major");
    declare_integer("minor");
  end_struct("linker_version");

  begin_struct("os_version")
    declare_integer("major");
    declare_integer("minor");
  end_struct("os_version");

  begin_struct("image_version")
    declare_integer("major");
    declare_integer("minor");
  end_struct("image_version");

  begin_struct("subsystem_version")
    declare_integer("major");
    declare_integer("minor");
  end_struct("subsystem_version");

  declare_integer("win32_version_value");
  declare_integer("size_of_image");
  declare_integer("size_of_headers");

  declare_integer("checksum");
  declare_function("calculate_checksum", "", "i", calculate_checksum);
  declare_integer("subsystem");

  declare_integer("dll_characteristics");
  declare_integer("size_of_stack_reserve");
  declare_integer("size_of_stack_commit");
  declare_integer("size_of_heap_reserve");
  declare_integer("size_of_heap_commit");
  declare_integer("loader_flags");

  begin_struct_array("data_directories")
    declare_integer("virtual_address");
    declare_integer("size");
  end_struct_array("data_directories");

  begin_struct_array("sections")
    declare_string("name");
    declare_string("full_name");
    declare_integer("characteristics");
    declare_integer("virtual_address");
    declare_integer("virtual_size");
    declare_integer("raw_data_offset");
    declare_integer("raw_data_size");
    declare_integer("pointer_to_relocations");
    declare_integer("pointer_to_line_numbers");
    declare_integer("number_of_relocations");
    declare_integer("number_of_line_numbers");
  end_struct_array("sections");

  begin_struct("overlay")
    declare_integer("offset");
    declare_integer("size");
  end_struct("overlay");

  begin_struct("rich_signature")
    declare_integer("offset");
    declare_integer("length");
    declare_integer("key");
    declare_string("raw_data");
    declare_string("clear_data");
    declare_function("version", "i", "i", rich_version);
    declare_function("version", "ii", "i", rich_version_toolid);
    declare_function("toolid", "i", "i", rich_toolid);
    declare_function("toolid", "ii", "i", rich_toolid_version);
  end_struct("rich_signature");

#if defined(HAVE_LIBCRYPTO) || defined(HAVE_WINCRYPT_H) || \
    defined(HAVE_COMMONCRYPTO_COMMONCRYPTO_H)
  declare_function("imphash", "", "s", imphash);
#endif

  declare_integer("IMPORT_DELAYED");
  declare_integer("IMPORT_STANDARD");
  declare_integer("IMPORT_ANY");

  declare_function("section_index", "s", "i", section_index_name);
  declare_function("section_index", "i", "i", section_index_addr);
  declare_function("exports", "s", "i", exports);
  declare_function("exports", "r", "i", exports_regexp);
  declare_function("exports", "i", "i", exports_ordinal);
  declare_function("exports_index", "s", "i", exports_index_name);
  declare_function("exports_index", "i", "i", exports_index_ordinal);
  declare_function("exports_index", "r", "i", exports_index_regex);
  declare_function("imports", "ss", "i", imports_standard);
  declare_function("imports", "si", "i", imports_standard_ordinal);
  declare_function("imports", "s", "i", imports_standard_dll);
  declare_function("imports", "rr", "i", imports_standard_regex);
  declare_function("imports", "iss", "i", imports);
  declare_function("imports", "isi", "i", imports_ordinal);
  declare_function("imports", "is", "i", imports_dll);
  declare_function("imports", "irr", "i", imports_regex);
  declare_function("locale", "i", "i", locale);
  declare_function("language", "i", "i", language);
  declare_function("is_dll", "", "i", is_dll);
  declare_function("is_32bit", "", "i", is_32bit);
  declare_function("is_64bit", "", "i", is_64bit);

  declare_integer("number_of_imports");
  declare_integer("number_of_imported_functions");
  declare_integer("number_of_delayed_imports");
  declare_integer("number_of_delayed_imported_functions");
  declare_integer("number_of_exports");

  declare_string("dll_name");
  declare_integer("export_timestamp");
  begin_struct_array("export_details")
    declare_integer("offset");
    declare_string("name");
    declare_string("forward_name");
    declare_integer("ordinal");
  end_struct_array("export_details")

  begin_struct_array("import_details")
    declare_string("library_name");
    declare_integer("number_of_functions");
    begin_struct_array("functions")
      declare_string("name");
      declare_integer("ordinal");
    end_struct_array("functions");
  end_struct_array("import_details");

  begin_struct_array("delay_import_details")
    declare_string("library_name");
    declare_integer("number_of_function");
    begin_struct_array("functions")
      declare_string("name");
      declare_integer("ordinal");
    end_struct_array("functions");
  end_struct_array("delay_import_details");

  declare_integer("resource_timestamp");

  begin_struct("resource_version")
    declare_integer("major");
    declare_integer("minor");
  end_struct("resource_version")

  begin_struct_array("resources")
    declare_integer("rva");
    declare_integer("offset");
    declare_integer("length");
    declare_integer("type");
    declare_integer("id");
    declare_integer("language");
    declare_string("type_string");
    declare_string("name_string");
    declare_string("language_string");
  end_struct_array("resources")

  declare_integer("number_of_resources");
  declare_string("pdb_path");

#if defined(HAVE_LIBCRYPTO) && !defined(BORINGSSL)
  begin_struct_array("signatures")
    declare_string("thumbprint");
    declare_string("issuer");
    declare_string("subject");
    declare_integer("version");
    declare_string("algorithm");
    declare_string("algorithm_oid");
    declare_string("serial");
    declare_integer("not_before");
    declare_integer("not_after");

    declare_integer("verified");
    declare_string("digest_alg");
    declare_string("digest");
    declare_string("file_digest");
    declare_integer("number_of_certificates");
    begin_struct_array("certificates");
      declare_string("thumbprint");
      declare_string("issuer");
      declare_string("subject");
      declare_integer("version");
      declare_string("algorithm");
      declare_string("algorithm_oid");
      declare_string("serial");
      declare_integer("not_before");
      declare_integer("not_after");
    end_struct_array("certificates");

    begin_struct("signer_info");
      declare_string("program_name");
      declare_string("digest");
      declare_string("digest_alg");
      declare_integer("length_of_chain");
      begin_struct_array("chain");
        declare_string("thumbprint");
        declare_string("issuer");
        declare_string("subject");
        declare_integer("version");
        declare_string("algorithm");
        declare_string("algorithm_oid");
        declare_string("serial");
        declare_integer("not_before");
        declare_integer("not_after");
      end_struct_array("chain");
    end_struct("signer_info");

    declare_integer("number_of_countersignatures");
    begin_struct_array("countersignatures");
      declare_integer("verified");
      declare_integer("sign_time");
      declare_string("digest_alg");
      declare_string("digest");
      declare_integer("length_of_chain");
      begin_struct_array("chain");
        declare_string("thumbprint");
        declare_string("issuer");
        declare_string("subject");
        declare_integer("version");
        declare_string("algorithm");
        declare_string("algorithm_oid");
        declare_string("serial");
        declare_integer("not_before");
        declare_integer("not_after");
      end_struct_array("chain");
    end_struct_array("countersignatures")

    declare_function("valid_on", "i", "i", valid_on);

  end_struct_array("signatures")

  // If any of the signatures correctly signs the binary
  declare_integer("is_signed");
  declare_integer("number_of_signatures");
#endif

  declare_function("rva_to_offset", "i", "i", rva_to_offset);
end_declarations

int module_initialize(YR_MODULE* module)
{
#if defined(HAVE_LIBCRYPTO)
  // Initialize OpenSSL global objects for the auth library before any
  // multithreaded environment as it is not thread-safe
  initialize_authenticode_parser();
#endif
  return ERROR_SUCCESS;
}

int module_finalize(YR_MODULE* module)
{
  return ERROR_SUCCESS;
}

int module_load(
    YR_SCAN_CONTEXT* context,
    YR_OBJECT* module_object,
    void* module_data,
    size_t module_data_size)
{
  YR_MEMORY_BLOCK* block;
  YR_MEMORY_BLOCK_ITERATOR* iterator = context->iterator;

  PIMAGE_NT_HEADERS32 pe_header;
  const uint8_t* block_data = NULL;
  PE* pe = NULL;

  set_integer(IMPORT_DELAYED, module_object, "IMPORT_DELAYED");
  set_integer(IMPORT_STANDARD, module_object, "IMPORT_STANDARD");
  set_integer(IMPORT_ANY, module_object, "IMPORT_ANY");

  set_integer(IMAGE_FILE_MACHINE_UNKNOWN, module_object, "MACHINE_UNKNOWN");
  set_integer(IMAGE_FILE_MACHINE_AM33, module_object, "MACHINE_AM33");
  set_integer(IMAGE_FILE_MACHINE_AMD64, module_object, "MACHINE_AMD64");
  set_integer(IMAGE_FILE_MACHINE_ARM, module_object, "MACHINE_ARM");
  set_integer(IMAGE_FILE_MACHINE_ARMNT, module_object, "MACHINE_ARMNT");
  set_integer(IMAGE_FILE_MACHINE_ARM64, module_object, "MACHINE_ARM64");
  set_integer(IMAGE_FILE_MACHINE_EBC, module_object, "MACHINE_EBC");
  set_integer(IMAGE_FILE_MACHINE_I386, module_object, "MACHINE_I386");
  set_integer(IMAGE_FILE_MACHINE_IA64, module_object, "MACHINE_IA64");
  set_integer(IMAGE_FILE_MACHINE_M32R, module_object, "MACHINE_M32R");
  set_integer(IMAGE_FILE_MACHINE_MIPS16, module_object, "MACHINE_MIPS16");
  set_integer(IMAGE_FILE_MACHINE_MIPSFPU, module_object, "MACHINE_MIPSFPU");
  set_integer(IMAGE_FILE_MACHINE_MIPSFPU16, module_object, "MACHINE_MIPSFPU16");
  set_integer(IMAGE_FILE_MACHINE_POWERPC, module_object, "MACHINE_POWERPC");
  set_integer(IMAGE_FILE_MACHINE_POWERPCFP, module_object, "MACHINE_POWERPCFP");
  set_integer(IMAGE_FILE_MACHINE_R4000, module_object, "MACHINE_R4000");
  set_integer(IMAGE_FILE_MACHINE_SH3, module_object, "MACHINE_SH3");
  set_integer(IMAGE_FILE_MACHINE_SH3DSP, module_object, "MACHINE_SH3DSP");
  set_integer(IMAGE_FILE_MACHINE_SH4, module_object, "MACHINE_SH4");
  set_integer(IMAGE_FILE_MACHINE_SH5, module_object, "MACHINE_SH5");
  set_integer(IMAGE_FILE_MACHINE_THUMB, module_object, "MACHINE_THUMB");
  set_integer(IMAGE_FILE_MACHINE_WCEMIPSV2, module_object, "MACHINE_WCEMIPSV2");
  set_integer(
      IMAGE_FILE_MACHINE_TARGET_HOST, module_object, "MACHINE_TARGET_HOST");
  set_integer(IMAGE_FILE_MACHINE_R3000, module_object, "MACHINE_R3000");
  set_integer(IMAGE_FILE_MACHINE_R10000, module_object, "MACHINE_R10000");
  set_integer(IMAGE_FILE_MACHINE_ALPHA, module_object, "MACHINE_ALPHA");
  set_integer(IMAGE_FILE_MACHINE_SH3E, module_object, "MACHINE_SH3E");
  set_integer(IMAGE_FILE_MACHINE_ALPHA64, module_object, "MACHINE_ALPHA64");
  set_integer(IMAGE_FILE_MACHINE_AXP64, module_object, "MACHINE_AXP64");
  set_integer(IMAGE_FILE_MACHINE_TRICORE, module_object, "MACHINE_TRICORE");
  set_integer(IMAGE_FILE_MACHINE_CEF, module_object, "MACHINE_CEF");
  set_integer(IMAGE_FILE_MACHINE_CEE, module_object, "MACHINE_CEE");

  set_integer(IMAGE_SUBSYSTEM_UNKNOWN, module_object, "SUBSYSTEM_UNKNOWN");
  set_integer(IMAGE_SUBSYSTEM_NATIVE, module_object, "SUBSYSTEM_NATIVE");
  set_integer(
      IMAGE_SUBSYSTEM_WINDOWS_GUI, module_object, "SUBSYSTEM_WINDOWS_GUI");
  set_integer(
      IMAGE_SUBSYSTEM_WINDOWS_CUI, module_object, "SUBSYSTEM_WINDOWS_CUI");
  set_integer(IMAGE_SUBSYSTEM_OS2_CUI, module_object, "SUBSYSTEM_OS2_CUI");
  set_integer(IMAGE_SUBSYSTEM_POSIX_CUI, module_object, "SUBSYSTEM_POSIX_CUI");
  set_integer(
      IMAGE_SUBSYSTEM_NATIVE_WINDOWS,
      module_object,
      "SUBSYSTEM_NATIVE_WINDOWS");
  set_integer(
      IMAGE_SUBSYSTEM_WINDOWS_CE_GUI,
      module_object,
      "SUBSYSTEM_WINDOWS_CE_GUI");
  set_integer(
      IMAGE_SUBSYSTEM_EFI_APPLICATION,
      module_object,
      "SUBSYSTEM_EFI_APPLICATION");
  set_integer(
      IMAGE_SUBSYSTEM_EFI_BOOT_SERVICE_DRIVER,
      module_object,
      "SUBSYSTEM_EFI_BOOT_SERVICE_DRIVER");
  set_integer(
      IMAGE_SUBSYSTEM_EFI_RUNTIME_DRIVER,
      module_object,
      "SUBSYSTEM_EFI_RUNTIME_DRIVER");
  set_integer(
      IMAGE_SUBSYSTEM_EFI_ROM_IMAGE, module_object, "SUBSYSTEM_EFI_ROM_IMAGE");
  set_integer(IMAGE_SUBSYSTEM_XBOX, module_object, "SUBSYSTEM_XBOX");
  set_integer(
      IMAGE_SUBSYSTEM_WINDOWS_BOOT_APPLICATION,
      module_object,
      "SUBSYSTEM_WINDOWS_BOOT_APPLICATION");

  set_integer(
      IMAGE_DLLCHARACTERISTICS_HIGH_ENTROPY_VA,
      module_object,
      "HIGH_ENTROPY_VA");
  set_integer(
      IMAGE_DLLCHARACTERISTICS_DYNAMIC_BASE, module_object, "DYNAMIC_BASE");
  set_integer(
      IMAGE_DLLCHARACTERISTICS_FORCE_INTEGRITY,
      module_object,
      "FORCE_INTEGRITY");
  set_integer(IMAGE_DLLCHARACTERISTICS_NX_COMPAT, module_object, "NX_COMPAT");
  set_integer(
      IMAGE_DLLCHARACTERISTICS_NO_ISOLATION, module_object, "NO_ISOLATION");
  set_integer(IMAGE_DLLCHARACTERISTICS_NO_SEH, module_object, "NO_SEH");
  set_integer(IMAGE_DLLCHARACTERISTICS_NO_BIND, module_object, "NO_BIND");
  set_integer(
      IMAGE_DLLCHARACTERISTICS_APPCONTAINER, module_object, "APPCONTAINER");
  set_integer(IMAGE_DLLCHARACTERISTICS_WDM_DRIVER, module_object, "WDM_DRIVER");
  set_integer(IMAGE_DLLCHARACTERISTICS_GUARD_CF, module_object, "GUARD_CF");
  set_integer(
      IMAGE_DLLCHARACTERISTICS_TERMINAL_SERVER_AWARE,
      module_object,
      "TERMINAL_SERVER_AWARE");

  set_integer(IMAGE_FILE_RELOCS_STRIPPED, module_object, "RELOCS_STRIPPED");
  set_integer(IMAGE_FILE_EXECUTABLE_IMAGE, module_object, "EXECUTABLE_IMAGE");
  set_integer(
      IMAGE_FILE_LINE_NUMS_STRIPPED, module_object, "LINE_NUMS_STRIPPED");
  set_integer(
      IMAGE_FILE_LOCAL_SYMS_STRIPPED, module_object, "LOCAL_SYMS_STRIPPED");
  set_integer(IMAGE_FILE_AGGRESIVE_WS_TRIM, module_object, "AGGRESIVE_WS_TRIM");
  set_integer(
      IMAGE_FILE_LARGE_ADDRESS_AWARE, module_object, "LARGE_ADDRESS_AWARE");
  set_integer(IMAGE_FILE_BYTES_REVERSED_LO, module_object, "BYTES_REVERSED_LO");
  set_integer(IMAGE_FILE_32BIT_MACHINE, module_object, "MACHINE_32BIT");
  set_integer(IMAGE_FILE_DEBUG_STRIPPED, module_object, "DEBUG_STRIPPED");
  set_integer(
      IMAGE_FILE_REMOVABLE_RUN_FROM_SWAP,
      module_object,
      "REMOVABLE_RUN_FROM_SWAP");
  set_integer(IMAGE_FILE_NET_RUN_FROM_SWAP, module_object, "NET_RUN_FROM_SWAP");
  set_integer(IMAGE_FILE_SYSTEM, module_object, "SYSTEM");
  set_integer(IMAGE_FILE_DLL, module_object, "DLL");
  set_integer(IMAGE_FILE_UP_SYSTEM_ONLY, module_object, "UP_SYSTEM_ONLY");
  set_integer(IMAGE_FILE_BYTES_REVERSED_HI, module_object, "BYTES_REVERSED_HI");

  set_integer(
      IMAGE_DIRECTORY_ENTRY_EXPORT,
      module_object,
      "IMAGE_DIRECTORY_ENTRY_EXPORT");
  set_integer(
      IMAGE_DIRECTORY_ENTRY_IMPORT,
      module_object,
      "IMAGE_DIRECTORY_ENTRY_IMPORT");
  set_integer(
      IMAGE_DIRECTORY_ENTRY_RESOURCE,
      module_object,
      "IMAGE_DIRECTORY_ENTRY_RESOURCE");
  set_integer(
      IMAGE_DIRECTORY_ENTRY_EXCEPTION,
      module_object,
      "IMAGE_DIRECTORY_ENTRY_EXCEPTION");
  set_integer(
      IMAGE_DIRECTORY_ENTRY_SECURITY,
      module_object,
      "IMAGE_DIRECTORY_ENTRY_SECURITY");
  set_integer(
      IMAGE_DIRECTORY_ENTRY_BASERELOC,
      module_object,
      "IMAGE_DIRECTORY_ENTRY_BASERELOC");
  set_integer(
      IMAGE_DIRECTORY_ENTRY_DEBUG,
      module_object,
      "IMAGE_DIRECTORY_ENTRY_DEBUG");
  set_integer(
      IMAGE_DIRECTORY_ENTRY_ARCHITECTURE,
      module_object,
      "IMAGE_DIRECTORY_ENTRY_ARCHITECTURE");
  set_integer(
      IMAGE_DIRECTORY_ENTRY_COPYRIGHT,
      module_object,
      "IMAGE_DIRECTORY_ENTRY_COPYRIGHT");
  set_integer(
      IMAGE_DIRECTORY_ENTRY_GLOBALPTR,
      module_object,
      "IMAGE_DIRECTORY_ENTRY_GLOBALPTR");
  set_integer(
      IMAGE_DIRECTORY_ENTRY_TLS, module_object, "IMAGE_DIRECTORY_ENTRY_TLS");
  set_integer(
      IMAGE_DIRECTORY_ENTRY_LOAD_CONFIG,
      module_object,
      "IMAGE_DIRECTORY_ENTRY_LOAD_CONFIG");
  set_integer(
      IMAGE_DIRECTORY_ENTRY_BOUND_IMPORT,
      module_object,
      "IMAGE_DIRECTORY_ENTRY_BOUND_IMPORT");
  set_integer(
      IMAGE_DIRECTORY_ENTRY_IAT, module_object, "IMAGE_DIRECTORY_ENTRY_IAT");
  set_integer(
      IMAGE_DIRECTORY_ENTRY_DELAY_IMPORT,
      module_object,
      "IMAGE_DIRECTORY_ENTRY_DELAY_IMPORT");
  set_integer(
      IMAGE_DIRECTORY_ENTRY_COM_DESCRIPTOR,
      module_object,
      "IMAGE_DIRECTORY_ENTRY_COM_DESCRIPTOR");

  set_integer(
      IMAGE_NT_OPTIONAL_HDR32_MAGIC,
      module_object,
      "IMAGE_NT_OPTIONAL_HDR32_MAGIC");
  set_integer(
      IMAGE_NT_OPTIONAL_HDR64_MAGIC,
      module_object,
      "IMAGE_NT_OPTIONAL_HDR64_MAGIC");
  set_integer(
      IMAGE_ROM_OPTIONAL_HDR_MAGIC,
      module_object,
      "IMAGE_ROM_OPTIONAL_HDR_MAGIC");

  set_integer(IMAGE_SCN_TYPE_NO_PAD, module_object, "SECTION_NO_PAD");
  set_integer(IMAGE_SCN_CNT_CODE, module_object, "SECTION_CNT_CODE");
  set_integer(
      IMAGE_SCN_CNT_INITIALIZED_DATA,
      module_object,
      "SECTION_CNT_INITIALIZED_DATA");
  set_integer(
      IMAGE_SCN_CNT_UNINITIALIZED_DATA,
      module_object,
      "SECTION_CNT_UNINITIALIZED_DATA");
  set_integer(IMAGE_SCN_LNK_OTHER, module_object, "SECTION_LNK_OTHER");
  set_integer(IMAGE_SCN_LNK_INFO, module_object, "SECTION_LNK_INFO");
  set_integer(IMAGE_SCN_LNK_REMOVE, module_object, "SECTION_LNK_REMOVE");
  set_integer(IMAGE_SCN_LNK_COMDAT, module_object, "SECTION_LNK_COMDAT");
  set_integer(
      IMAGE_SCN_NO_DEFER_SPEC_EXC, module_object, "SECTION_NO_DEFER_SPEC_EXC");
  set_integer(IMAGE_SCN_GPREL, module_object, "SECTION_GPREL");
  set_integer(IMAGE_SCN_MEM_FARDATA, module_object, "SECTION_MEM_FARDATA");
  set_integer(IMAGE_SCN_MEM_PURGEABLE, module_object, "SECTION_MEM_PURGEABLE");
  set_integer(IMAGE_SCN_MEM_16BIT, module_object, "SECTION_MEM_16BIT");
  set_integer(IMAGE_SCN_MEM_LOCKED, module_object, "SECTION_MEM_LOCKED");
  set_integer(IMAGE_SCN_MEM_PRELOAD, module_object, "SECTION_MEM_PRELOAD");
  set_integer(IMAGE_SCN_ALIGN_1BYTES, module_object, "SECTION_ALIGN_1BYTES");
  set_integer(IMAGE_SCN_ALIGN_2BYTES, module_object, "SECTION_ALIGN_2BYTES");
  set_integer(IMAGE_SCN_ALIGN_4BYTES, module_object, "SECTION_ALIGN_4BYTES");
  set_integer(IMAGE_SCN_ALIGN_8BYTES, module_object, "SECTION_ALIGN_8BYTES");
  set_integer(IMAGE_SCN_ALIGN_16BYTES, module_object, "SECTION_ALIGN_16BYTES");
  set_integer(IMAGE_SCN_ALIGN_32BYTES, module_object, "SECTION_ALIGN_32BYTES");
  set_integer(IMAGE_SCN_ALIGN_64BYTES, module_object, "SECTION_ALIGN_64BYTES");
  set_integer(
      IMAGE_SCN_ALIGN_128BYTES, module_object, "SECTION_ALIGN_128BYTES");
  set_integer(
      IMAGE_SCN_ALIGN_256BYTES, module_object, "SECTION_ALIGN_256BYTES");
  set_integer(
      IMAGE_SCN_ALIGN_512BYTES, module_object, "SECTION_ALIGN_512BYTES");
  set_integer(
      IMAGE_SCN_ALIGN_1024BYTES, module_object, "SECTION_ALIGN_1024BYTES");
  set_integer(
      IMAGE_SCN_ALIGN_2048BYTES, module_object, "SECTION_ALIGN_2048BYTES");
  set_integer(
      IMAGE_SCN_ALIGN_4096BYTES, module_object, "SECTION_ALIGN_4096BYTES");
  set_integer(
      IMAGE_SCN_ALIGN_8192BYTES, module_object, "SECTION_ALIGN_8192BYTES");
  set_integer(IMAGE_SCN_ALIGN_MASK, module_object, "SECTION_ALIGN_MASK");
  set_integer(
      IMAGE_SCN_LNK_NRELOC_OVFL, module_object, "SECTION_LNK_NRELOC_OVFL");
  set_integer(
      IMAGE_SCN_MEM_DISCARDABLE, module_object, "SECTION_MEM_DISCARDABLE");
  set_integer(
      IMAGE_SCN_MEM_NOT_CACHED, module_object, "SECTION_MEM_NOT_CACHED");
  set_integer(IMAGE_SCN_MEM_NOT_PAGED, module_object, "SECTION_MEM_NOT_PAGED");
  set_integer(IMAGE_SCN_MEM_SHARED, module_object, "SECTION_MEM_SHARED");
  set_integer(IMAGE_SCN_MEM_EXECUTE, module_object, "SECTION_MEM_EXECUTE");
  set_integer(IMAGE_SCN_MEM_READ, module_object, "SECTION_MEM_READ");
  set_integer(IMAGE_SCN_MEM_WRITE, module_object, "SECTION_MEM_WRITE");
  set_integer(IMAGE_SCN_SCALE_INDEX, module_object, "SECTION_SCALE_INDEX");

  set_integer(RESOURCE_TYPE_CURSOR, module_object, "RESOURCE_TYPE_CURSOR");
  set_integer(RESOURCE_TYPE_BITMAP, module_object, "RESOURCE_TYPE_BITMAP");
  set_integer(RESOURCE_TYPE_ICON, module_object, "RESOURCE_TYPE_ICON");
  set_integer(RESOURCE_TYPE_MENU, module_object, "RESOURCE_TYPE_MENU");
  set_integer(RESOURCE_TYPE_DIALOG, module_object, "RESOURCE_TYPE_DIALOG");
  set_integer(RESOURCE_TYPE_STRING, module_object, "RESOURCE_TYPE_STRING");
  set_integer(RESOURCE_TYPE_FONTDIR, module_object, "RESOURCE_TYPE_FONTDIR");
  set_integer(RESOURCE_TYPE_FONT, module_object, "RESOURCE_TYPE_FONT");
  set_integer(
      RESOURCE_TYPE_ACCELERATOR, module_object, "RESOURCE_TYPE_ACCELERATOR");
  set_integer(RESOURCE_TYPE_RCDATA, module_object, "RESOURCE_TYPE_RCDATA");
  set_integer(
      RESOURCE_TYPE_MESSAGETABLE, module_object, "RESOURCE_TYPE_MESSAGETABLE");
  set_integer(
      RESOURCE_TYPE_GROUP_CURSOR, module_object, "RESOURCE_TYPE_GROUP_CURSOR");
  set_integer(
      RESOURCE_TYPE_GROUP_ICON, module_object, "RESOURCE_TYPE_GROUP_ICON");
  set_integer(RESOURCE_TYPE_VERSION, module_object, "RESOURCE_TYPE_VERSION");
  set_integer(
      RESOURCE_TYPE_DLGINCLUDE, module_object, "RESOURCE_TYPE_DLGINCLUDE");
  set_integer(RESOURCE_TYPE_PLUGPLAY, module_object, "RESOURCE_TYPE_PLUGPLAY");
  set_integer(RESOURCE_TYPE_VXD, module_object, "RESOURCE_TYPE_VXD");
  set_integer(
      RESOURCE_TYPE_ANICURSOR, module_object, "RESOURCE_TYPE_ANICURSOR");
  set_integer(RESOURCE_TYPE_ANIICON, module_object, "RESOURCE_TYPE_ANIICON");
  set_integer(RESOURCE_TYPE_HTML, module_object, "RESOURCE_TYPE_HTML");
  set_integer(RESOURCE_TYPE_MANIFEST, module_object, "RESOURCE_TYPE_MANIFEST");

  set_integer(
      IMAGE_DEBUG_TYPE_UNKNOWN, module_object, "IMAGE_DEBUG_TYPE_UNKNOWN");
  set_integer(IMAGE_DEBUG_TYPE_COFF, module_object, "IMAGE_DEBUG_TYPE_COFF");
  set_integer(
      IMAGE_DEBUG_TYPE_CODEVIEW, module_object, "IMAGE_DEBUG_TYPE_CODEVIEW");
  set_integer(IMAGE_DEBUG_TYPE_FPO, module_object, "IMAGE_DEBUG_TYPE_FPO");
  set_integer(IMAGE_DEBUG_TYPE_MISC, module_object, "IMAGE_DEBUG_TYPE_MISC");
  set_integer(
      IMAGE_DEBUG_TYPE_EXCEPTION, module_object, "IMAGE_DEBUG_TYPE_EXCEPTION");
  set_integer(IMAGE_DEBUG_TYPE_FIXUP, module_object, "IMAGE_DEBUG_TYPE_FIXUP");
  set_integer(
      IMAGE_DEBUG_TYPE_OMAP_TO_SRC,
      module_object,
      "IMAGE_DEBUG_TYPE_OMAP_TO_SRC");
  set_integer(
      IMAGE_DEBUG_TYPE_OMAP_FROM_SRC,
      module_object,
      "IMAGE_DEBUG_TYPE_OMAP_FROM_SRC");
  set_integer(
      IMAGE_DEBUG_TYPE_BORLAND, module_object, "IMAGE_DEBUG_TYPE_BORLAND");
  set_integer(
      IMAGE_DEBUG_TYPE_RESERVED10,
      module_object,
      "IMAGE_DEBUG_TYPE_RESERVED10");
  set_integer(IMAGE_DEBUG_TYPE_CLSID, module_object, "IMAGE_DEBUG_TYPE_CLSID");
  set_integer(
      IMAGE_DEBUG_TYPE_VC_FEATURE,
      module_object,
      "IMAGE_DEBUG_TYPE_VC_FEATURE");
  set_integer(IMAGE_DEBUG_TYPE_POGO, module_object, "IMAGE_DEBUG_TYPE_POGO");
  set_integer(IMAGE_DEBUG_TYPE_ILTCG, module_object, "IMAGE_DEBUG_TYPE_ILTCG");
  set_integer(IMAGE_DEBUG_TYPE_MPX, module_object, "IMAGE_DEBUG_TYPE_MPX");
  set_integer(IMAGE_DEBUG_TYPE_REPRO, module_object, "IMAGE_DEBUG_TYPE_REPRO");

  set_integer(0, module_object, "is_pe");

  foreach_memory_block(iterator, block)
  {
    block_data = block->fetch_data(block);

    if (block_data == NULL)
      continue;

    pe_header = pe_get_header(block_data, block->size);

    if (pe_header != NULL)
    {
      // Ignore DLLs while scanning a process

      if (!(context->flags & SCAN_FLAGS_PROCESS_MEMORY) ||
          !(yr_le16toh(pe_header->FileHeader.Characteristics) & IMAGE_FILE_DLL))
      {
        pe = (PE*) yr_malloc(sizeof(PE));

        if (pe == NULL)
          return ERROR_INSUFFICIENT_MEMORY;

        FAIL_ON_ERROR_WITH_CLEANUP(
            yr_hash_table_create(17, &pe->hash_table), yr_free(pe));

        pe->data = block_data;
        pe->data_size = block->size;
        pe->header = pe_header;
        pe->object = module_object;
        pe->resources = 0;
        pe->version_infos = 0;

        module_object->data = pe;

        pe_parse_header(pe, block->base, context->flags);
        pe_parse_rich_signature(pe, block->base);
        pe_parse_debug_directory(pe);

#if defined(HAVE_LIBCRYPTO) && !defined(BORINGSSL)
        pe_parse_certificates(pe);
#endif

        pe->imported_dlls = pe_parse_imports(pe);
        pe->delay_imported_dlls = pe_parse_delayed_imports(pe);
        pe_parse_exports(pe);

        break;
      }
    }
  }

  return ERROR_SUCCESS;
}

void free_dlls(IMPORTED_DLL* dll)
{
  IMPORTED_DLL* next_dll = NULL;
  IMPORT_FUNCTION* func = NULL;
  IMPORT_FUNCTION* next_func = NULL;

  while (dll)
  {
    if (dll->name)
      yr_free(dll->name);

    func = dll->functions;

    while (func)
    {
      if (func->name)
        yr_free(func->name);

      next_func = func->next;
      yr_free(func);
      func = next_func;
    }

    next_dll = dll->next;
    yr_free(dll);
    dll = next_dll;
  }
}

int module_unload(YR_OBJECT* module_object)
{
  PE* pe = (PE*) module_object->data;

  if (pe == NULL)
    return ERROR_SUCCESS;

  if (pe->hash_table != NULL)
    yr_hash_table_destroy(
        pe->hash_table, (YR_HASH_TABLE_FREE_VALUE_FUNC) yr_free);

  free_dlls(pe->imported_dlls);
  free_dlls(pe->delay_imported_dlls);

  yr_free(pe);

  return ERROR_SUCCESS;
}<|MERGE_RESOLUTION|>--- conflicted
+++ resolved
@@ -1844,78 +1844,9 @@
     return;
   }
 
-<<<<<<< HEAD
   AuthenticodeArray* auth_array = parse_authenticode(pe->data, pe->data_size);
   _process_authenticode(pe, auth_array, &counter);
   authenticode_array_free(auth_array);
-=======
-  // Store the end of directory, making comparisons easier.
-  eod = pe->data + yr_le32toh(directory->VirtualAddress) +
-        yr_le32toh(directory->Size);
-
-  win_cert =
-      (PWIN_CERTIFICATE) (pe->data + yr_le32toh(directory->VirtualAddress));
-
-  //
-  // Walk the directory, pulling out certificates.
-  //
-  // Make sure WIN_CERTIFICATE fits within the directory.
-  // Make sure the Length specified fits within directory too.
-  //
-  // The docs say that the length is only for the Certificate, but the next
-  // paragraph contradicts that. All the binaries I've seen have the Length
-  // being the entire structure (Certificate included).
-  //
-
-  while (struct_fits_in_pe(pe, win_cert, WIN_CERTIFICATE) &&
-         yr_le32toh(win_cert->Length) > sizeof(WIN_CERTIFICATE) &&
-         fits_in_pe(pe, win_cert, yr_le32toh(win_cert->Length)) &&
-         (uint8_t*) win_cert + sizeof(WIN_CERTIFICATE) < eod &&
-         (uint8_t*) win_cert + yr_le32toh(win_cert->Length) <= eod)
-  {
-    PKCS7* pkcs7;
-
-    // Some sanity checks
-
-    if (yr_le32toh(win_cert->Length) == 0 ||
-        (yr_le16toh(win_cert->Revision) != WIN_CERT_REVISION_1_0 &&
-         yr_le16toh(win_cert->Revision) != WIN_CERT_REVISION_2_0))
-    {
-      break;
-    }
-
-    // Don't support legacy revision for now.
-    // Make sure type is PKCS#7 too.
-
-    if (yr_le16toh(win_cert->Revision) != WIN_CERT_REVISION_2_0 ||
-        yr_le16toh(win_cert->CertificateType) != WIN_CERT_TYPE_PKCS_SIGNED_DATA)
-    {
-      end = (uintptr_t) ((uint8_t*) win_cert) + yr_le32toh(win_cert->Length);
-
-      // Next certificate is aligned to the next 8-bytes boundary.
-      win_cert = (PWIN_CERTIFICATE) ((end + 7) & -8);
-      continue;
-    }
-
-    cert_p = win_cert->Certificate;
-    end = (uintptr_t) ((uint8_t*) win_cert) + yr_le32toh(win_cert->Length);
-
-    while ((uintptr_t) cert_p < end && counter < MAX_PE_CERTS)
-    {
-      pkcs7 = d2i_PKCS7(NULL, &cert_p, (uint32_t) (end - (uintptr_t) cert_p));
-
-      if (pkcs7 == NULL)
-        break;
-
-      _parse_pkcs7(pe, pkcs7, &counter);
-      PKCS7_free(pkcs7);
-      pkcs7 = NULL;
-    }
-
-    // Next certificate is aligned to the next 8-bytes boundary.
-    win_cert = (PWIN_CERTIFICATE) ((end + 7) & -8);
-  }
->>>>>>> 13679435
 
   set_integer(counter, pe->object, "number_of_signatures");
 }
